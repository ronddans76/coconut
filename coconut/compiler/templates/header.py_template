class _coconut{object}:{comment.EVERYTHING_HERE_MUST_BE_COPIED_TO_STUB_FILE}
    import collections, copy, functools, types, itertools, operator, threading, weakref, os
{bind_lru_cache}{import_asyncio}{import_pickle}
{import_OrderedDict}
{import_collections_abc}
{import_typing_NamedTuple}
    Ellipsis, Exception, AttributeError, ImportError, IndexError, KeyError, NameError, TypeError, ValueError, StopIteration, classmethod, dict, enumerate, filter, float, frozenset, getattr, hasattr, hash, id, int, isinstance, issubclass, iter, len, list, locals, map, min, max, next, object, property, range, reversed, set, slice, str, sum, super, tuple, type, zip, repr{comma_bytearray} = Ellipsis, Exception, AttributeError, ImportError, IndexError, KeyError, NameError, TypeError, ValueError, StopIteration, classmethod, dict, enumerate, filter, float, frozenset, getattr, hasattr, hash, id, int, isinstance, issubclass, iter, len, list, locals, map, min, max, next, object, property, range, reversed, set, slice, str, sum, super, tuple, type, zip, {static_repr}{comma_bytearray}
_coconut_sentinel = _coconut.object()
class MatchError(Exception):
    """Pattern-matching error. Has attributes .pattern and .value."""
    __slots__ = ("pattern", "value")
{def_tco}def _coconut_igetitem(iterable, index):
    if isinstance(iterable, (_coconut_reversed, _coconut_map, _coconut.zip, _coconut_enumerate, _coconut_count, _coconut.abc.Sequence)):
        return iterable[index]
    if not _coconut.isinstance(index, _coconut.slice):
        if index < 0:
            return _coconut.collections.deque(iterable, maxlen=-index)[0]
        return _coconut.next(_coconut.itertools.islice(iterable, index, index + 1))
    if index.start is not None and index.start < 0 and (index.stop is None or index.stop < 0) and index.step is None:
        queue = _coconut.collections.deque(iterable, maxlen=-index.start)
        if index.stop is not None:
            queue = _coconut.list(queue)[:index.stop - index.start]
        return queue
    if (index.start is not None and index.start < 0) or (index.stop is not None and index.stop < 0) or (index.step is not None and index.step < 0):
        return _coconut.list(iterable)[index]
    return _coconut.itertools.islice(iterable, index.start, index.stop, index.step)
class _coconut_base_compose{object}:
    __slots__ = ("func", "funcstars")
    def __init__(self, func, *funcstars):
        self.func = func
        self.funcstars = []
        for f, stars in funcstars:
            if _coconut.isinstance(f, _coconut_base_compose):
                self.funcstars.append((f.func, stars))
                self.funcstars += f.funcstars
            else:
                self.funcstars.append((f, stars))
    def __call__(self, *args, **kwargs):
        arg = self.func(*args, **kwargs)
        for f, stars in self.funcstars:
            if stars == 0:
                arg = f(arg)
            elif stars == 1:
                arg = f(*arg)
            elif stars == 2:
                arg = f(**arg)
            else:
                raise _coconut.ValueError("invalid arguments to " + _coconut.repr(self))
        return arg
    def __repr__(self):
        return _coconut.repr(self.func) + " " + " ".join(("..*> " if star == 1 else "..**>" if star == 2 else "..> ") + _coconut.repr(f) for f, star in self.funcstars)
    def __reduce__(self):
        return (self.__class__, (self.func,) + _coconut.tuple(self.funcstars))
    def __get__(self, obj, objtype=None):
        return _coconut.functools.partial(self, obj)
def _coconut_forward_compose(func, *funcs): return _coconut_base_compose(func, *((f, 0) for f in funcs))
def _coconut_back_compose(*funcs): return _coconut_forward_compose(*_coconut.reversed(funcs))
def _coconut_forward_star_compose(func, *funcs): return _coconut_base_compose(func, *((f, 1) for f in funcs))
def _coconut_back_star_compose(*funcs): return _coconut_forward_star_compose(*_coconut.reversed(funcs))
def _coconut_forward_dubstar_compose(func, *funcs): return _coconut_base_compose(func, *((f, 2) for f in funcs))
def _coconut_back_dubstar_compose(*funcs): return _coconut_forward_dubstar_compose(*_coconut.reversed(funcs))
def _coconut_pipe(x, f): return f(x)
def _coconut_star_pipe(xs, f): return f(*xs)
def _coconut_dubstar_pipe(kws, f): return f(**kws)
def _coconut_back_pipe(f, x): return f(x)
def _coconut_back_star_pipe(f, xs): return f(*xs)
def _coconut_back_dubstar_pipe(f, kws): return f(**kws)
def _coconut_assert(cond, msg=None): assert cond, msg if msg is not None else "(assert) got falsey value " + _coconut.repr(cond)
def _coconut_bool_and(a, b): return a and b
def _coconut_bool_or(a, b): return a or b
def _coconut_none_coalesce(a, b): return a if a is not None else b
def _coconut_minus(a, *rest):
    if not rest:
        return -a
    for b in rest:
        a = a - b
    return a
@_coconut.functools.wraps(_coconut.itertools.tee)
def tee(iterable, n=2):
    if n >= 0 and _coconut.isinstance(iterable, (_coconut.tuple, _coconut.frozenset)):
        return (iterable,) * n
    if n > 0 and (_coconut.hasattr(iterable, "__copy__") or _coconut.isinstance(iterable, _coconut.abc.Sequence)):
        return (iterable,) + _coconut.tuple(_coconut.copy.copy(iterable) for _ in _coconut.range(n - 1))
    return _coconut.itertools.tee(iterable, n)
class reiterable{object}:
    """Allows an iterator to be iterated over multiple times."""
    __slots__ = ("iter",)
    def __init__(self, iterable):
        self.iter = iterable
    def _get_new_iter(self):
        self.iter, new_iter = _coconut_tee(self.iter)
        return new_iter
    def __iter__(self):
        return _coconut.iter(self._get_new_iter())
    def __getitem__(self, index):
        return _coconut_igetitem(self._get_new_iter(), index)
    def __reversed__(self):
        return _coconut_reversed(self._get_new_iter())
    def __len__(self):
        return _coconut.len(self.iter)
    def __repr__(self):
        return "reiterable(%r)" % (self.iter,)
    def __reduce__(self):
        return (self.__class__, (self.iter,))
    def __copy__(self):
        return self.__class__(self._get_new_iter())
    def __fmap__(self, func):
        return _coconut_map(func, self)
class scan{object}:
    """Reduce func over iterable, yielding intermediate results,
    optionally starting from initializer."""
    __slots__ = ("func", "iter", "initializer")
    def __init__(self, function, iterable, initializer=_coconut_sentinel):
        self.func = function
        self.iter = iterable
        self.initializer = initializer
    def __iter__(self):
        acc = self.initializer
        if acc is not _coconut_sentinel:
            yield acc
        for item in self.iter:
            if acc is _coconut_sentinel:
                acc = item
            else:
                acc = self.func(acc, item)
            yield acc
    def __len__(self):
        return _coconut.len(self.iter)
    def __repr__(self):
        return "scan(%r, %r)" % (self.func, self.iter)
    def __reduce__(self):
        return (self.__class__, (self.func, self.iter))
    def __copy__(self):
        return self.__class__(self.func, _coconut.copy.copy(self.iter))
    def __fmap__(self, func):
        return _coconut_map(func, self)
class reversed{object}:
    __slots__ = ("iter",)
    if hasattr(_coconut.map, "__doc__"):
        __doc__ = _coconut.reversed.__doc__
    def __new__(cls, iterable):
        if _coconut.isinstance(iterable, _coconut.range):
            return iterable[::-1]
        if not _coconut.hasattr(iterable, "__reversed__") or _coconut.isinstance(iterable, (_coconut.list, _coconut.tuple)):
            return _coconut.object.__new__(cls)
        return _coconut.reversed(iterable)
    def __init__(self, iterable):
        self.iter = iterable
    def __iter__(self):
        return _coconut.iter(_coconut.reversed(self.iter))
    def __getitem__(self, index):
        if _coconut.isinstance(index, _coconut.slice):
            return _coconut_igetitem(self.iter, _coconut.slice(-(index.start + 1) if index.start is not None else None, -(index.stop + 1) if index.stop else None, -(index.step if index.step is not None else 1)))
        return _coconut_igetitem(self.iter, -(index + 1))
    def __reversed__(self):
        return self.iter
    def __len__(self):
        return _coconut.len(self.iter)
    def __repr__(self):
        return "reversed(%r)" % (self.iter,)
    def __hash__(self):
        return -_coconut.hash(self.iter)
    def __reduce__(self):
        return (self.__class__, (self.iter,))
    def __copy__(self):
        return self.__class__(_coconut.copy.copy(self.iter))
    def __eq__(self, other):
        return isinstance(other, self.__class__) and self.iter == other.iter
    def __contains__(self, elem):
        return elem in self.iter
    def count(self, elem):
        """Count the number of times elem appears in the reversed iterator."""
        return self.iter.count(elem)
    def index(self, elem):
        """Find the index of elem in the reversed iterator."""
        return _coconut.len(self.iter) - self.iter.index(elem) - 1
    def __fmap__(self, func):
        return self.__class__(_coconut_map(func, self.iter))
class map(_coconut.map):
    __slots__ = ("func", "iters")
    if hasattr(_coconut.map, "__doc__"):
        __doc__ = _coconut.map.__doc__
    def __new__(cls, function, *iterables):
        new_map = _coconut.map.__new__(cls, function, *iterables)
        new_map.func = function
        new_map.iters = iterables
        return new_map
    def __getitem__(self, index):
        if _coconut.isinstance(index, _coconut.slice):
            return self.__class__(self.func, *(_coconut_igetitem(i, index) for i in self.iters))
        return self.func(*(_coconut_igetitem(i, index) for i in self.iters))
    def __reversed__(self):
        return self.__class__(self.func, *(_coconut_reversed(i) for i in self.iters))
    def __len__(self):
        return _coconut.min(_coconut.len(i) for i in self.iters)
    def __repr__(self):
        return "map(%r, %s)" % (self.func, ", ".join((_coconut.repr(i) for i in self.iters)))
    def __reduce__(self):
        return (self.__class__, (self.func,) + self.iters)
    def __reduce_ex__(self, _):
        return self.__reduce__()
    def __copy__(self):
        return self.__class__(self.func, *_coconut.map(_coconut.copy.copy, self.iters))
    def __fmap__(self, func):
        return self.__class__(_coconut_forward_compose(self.func, func), *self.iters)
class parallel_map(map):
    """Multi-process implementation of map using concurrent.futures.
    Requires arguments to be pickleable."""
    __slots__ = ()
    def __iter__(self):
        from concurrent.futures import ProcessPoolExecutor
        with ProcessPoolExecutor() as executor:
            return _coconut.iter(_coconut.list(executor.map(self.func, *self.iters)))
    def __repr__(self):
        return "parallel_" + _coconut_map.__repr__(self)
class concurrent_map(map):
    """Multi-thread implementation of map using concurrent.futures."""
    __slots__ = ()
    def __iter__(self):
        from concurrent.futures import ThreadPoolExecutor
        {with_ThreadPoolExecutor} as executor:
            return _coconut.iter(_coconut.list(executor.map(self.func, *self.iters)))
    def __repr__(self):
        return "concurrent_" + _coconut_map.__repr__(self)
class filter(_coconut.filter):
    __slots__ = ("func", "iter")
    if hasattr(_coconut.filter, "__doc__"):
        __doc__ = _coconut.filter.__doc__
    def __new__(cls, function, iterable):
        new_filter = _coconut.filter.__new__(cls, function, iterable)
        new_filter.func = function
        new_filter.iter = iterable
        return new_filter
    def __reversed__(self):
        return self.__class__(self.func, _coconut_reversed(self.iter))
    def __repr__(self):
        return "filter(%r, %r)" % (self.func, self.iter)
    def __reduce__(self):
        return (self.__class__, (self.func, self.iter))
    def __reduce_ex__(self, _):
        return self.__reduce__()
    def __copy__(self):
        return self.__class__(self.func, _coconut.copy.copy(self.iter))
    def __fmap__(self, func):
        return _coconut_map(func, self)
class zip(_coconut.zip):
    __slots__ = ("iters",)
    if hasattr(_coconut.zip, "__doc__"):
        __doc__ = _coconut.zip.__doc__
    def __new__(cls, *iterables):
        new_zip = _coconut.zip.__new__(cls, *iterables)
        new_zip.iters = iterables
        return new_zip
    def __getitem__(self, index):
        if _coconut.isinstance(index, _coconut.slice):
            return self.__class__(*(_coconut_igetitem(i, index) for i in self.iters))
        return _coconut.tuple(_coconut_igetitem(i, index) for i in self.iters)
    def __reversed__(self):
        return self.__class__(*(_coconut_reversed(i) for i in self.iters))
    def __len__(self):
        return _coconut.min(_coconut.len(i) for i in self.iters)
    def __repr__(self):
        return "zip(%s)" % (", ".join((_coconut.repr(i) for i in self.iters)),)
    def __reduce__(self):
        return (self.__class__, self.iters)
    def __reduce_ex__(self, _):
        return self.__reduce__()
    def __copy__(self):
        return self.__class__(*_coconut.map(_coconut.copy.copy, self.iters))
    def __fmap__(self, func):
        return _coconut_map(func, self)
class enumerate(_coconut.enumerate):
    __slots__ = ("iter", "start")
    if hasattr(_coconut.enumerate, "__doc__"):
        __doc__ = _coconut.enumerate.__doc__
    def __new__(cls, iterable, start=0):
        new_enumerate = _coconut.enumerate.__new__(cls, iterable, start)
        new_enumerate.iter = iterable
        new_enumerate.start = start
        return new_enumerate
    def __getitem__(self, index):
        if _coconut.isinstance(index, _coconut.slice):
            return self.__class__(_coconut_igetitem(self.iter, index), self.start + (0 if index.start is None else index.start if index.start >= 0 else len(self.iter) + index.start))
        return (self.start + index, _coconut_igetitem(self.iter, index))
    def __len__(self):
        return _coconut.len(self.iter)
    def __repr__(self):
        return "enumerate(%r, %r)" % (self.iter, self.start)
    def __reduce__(self):
        return (self.__class__, (self.iter, self.start))
    def __reduce_ex__(self, _):
        return self.__reduce__()
    def __copy__(self):
        return self.__class__(_coconut.copy.copy(self.iter), self.start)
    def __fmap__(self, func):
        return _coconut_map(func, self)
class count{object}:
    """count(start, step) returns an infinite iterator starting at start and increasing by step.
    If step is set to 0, count will infinitely repeat its first argument."""
    __slots__ = ("start", "step")
    def __init__(self, start=0, step=1):
        self.start = start
        self.step = step
    def __iter__(self):
        while True:
            yield self.start
            if self.step:
                self.start += self.step
    def __contains__(self, elem):
        if not self.step:
            return elem == self.start
        if elem < self.start:
            return False
        return (elem - self.start) % self.step == 0
    def __getitem__(self, index):
        if _coconut.isinstance(index, _coconut.slice) and (index.start is None or index.start >= 0) and (index.stop is None or index.stop >= 0):
            new_start, new_step = self.start, self.step
            if self.step and index.start is not None:
                new_start += self.step * index.start
            if self.step and index.step is not None:
                new_step *= index.step
            if index.stop is None:
                return self.__class__(new_start, new_step)
            if self.step and _coconut.isinstance(self.start, _coconut.int) and _coconut.isinstance(self.step, _coconut.int):
                return _coconut.range(new_start, self.start + self.step * index.stop, new_step)
            return _coconut_map(self.__getitem__, _coconut.range(index.start if index.start is not None else 0, index.stop, index.step if index.step is not None else 1))
        if index < 0:
            raise _coconut.IndexError("count indices must be positive")
        return self.start + self.step * index if self.step else self.start
    def count(self, elem):
        """Count the number of times elem appears in the count."""
        if not self.step:
            return _coconut.float("inf") if elem == self.start else 0
        return int(elem in self)
    def index(self, elem):
        """Find the index of elem in the count."""
        if elem not in self:
            raise _coconut.ValueError(_coconut.repr(elem) + " not in " + _coconut.repr(self))
        return (elem - self.start) // self.step if self.step else 0
    def __reversed__(self):
        if not self.step:
            return self
        raise _coconut.TypeError(repr(self) + " object is not reversible")
    def __repr__(self):
        return "count(%r, %r)" % (self.start, self.step)
    def __hash__(self):
        return _coconut.hash((self.start, self.step))
    def __reduce__(self):
        return (self.__class__, (self.start, self.step))
    def __copy__(self):
        return self.__class__(self.start, self.step)
    def __eq__(self, other):
        return isinstance(other, self.__class__) and self.start == other.start and self.step == other.step
    def __fmap__(self, func):
        return _coconut_map(func, self)
class groupsof{object}:
    """groupsof(n, iterable) splits iterable into groups of size n.
    If the length of the iterable is not divisible by n, the last group may be of size < n."""
    __slots__ = ("group_size", "iter")
    def __init__(self, n, iterable):
        self.iter = iterable
        try:
            self.group_size = _coconut.int(n)
        except _coconut.ValueError:
            raise _coconut.TypeError("group size must be an int; not %r" % (n,))
        if self.group_size <= 0:
            raise _coconut.ValueError("group size must be > 0; not %r" % (self.group_size,))
    def __iter__(self):
        iterator = _coconut.iter(self.iter)
        loop = True
        while loop:
            group = []
            for _ in _coconut.range(self.group_size):
                try:
                    group.append(_coconut.next(iterator))
                except _coconut.StopIteration:
                    loop = False
                    break
            if group:
                yield _coconut.tuple(group)
    def __len__(self):
        return _coconut.len(self.iter)
    def __repr__(self):
        return "groupsof(%r)" % (self.iter,)
    def __reduce__(self):
        return (self.__class__, (self.group_size, self.iter))
    def __copy__(self):
        return self.__class__(self.group_size, _coconut.copy.copy(self.iter))
    def __fmap__(self, func):
        return _coconut_map(func, self)
class recursive_iterator{object}:
    """Decorator that optimizes a function for iterator recursion."""
    __slots__ = ("func", "tee_store", "backup_tee_store")
    def __init__(self, func):
        self.func = func
        self.tee_store = {empty_dict}
        self.backup_tee_store = []
    def __call__(self, *args, **kwargs):
        key = (args, _coconut.frozenset(kwargs))
        use_backup = False
        try:
            hash(key)
        except _coconut.Exception:
            try:
                key = _coconut.pickle.dumps(key, -1)
            except _coconut.Exception:
                use_backup = True
        if use_backup:
            for i, (k, v) in _coconut.enumerate(self.backup_tee_store):
                if k == key:
                    to_tee, store_pos = v, i
                    break
            else:  # no break
                to_tee = self.func(*args, **kwargs)
                store_pos = None
            to_store, to_return = _coconut_tee(to_tee)
            if store_pos is None:
                self.backup_tee_store.append([key, to_store])
            else:
                self.backup_tee_store[store_pos][1] = to_store
        else:
            self.tee_store[key], to_return = _coconut_tee(self.tee_store.get(key) or self.func(*args, **kwargs))
        return to_return
    def __repr__(self):
        return "@recursive_iterator(" + _coconut.repr(self.func) + ")"
    def __reduce__(self):
        return (self.__class__, (self.func,))
    def __get__(self, obj, objtype=None):
        return _coconut.functools.partial(self, obj)
class _coconut_FunctionMatchErrorContext(object):
    __slots__ = ('exc_class', 'taken')
    threadlocal_var = _coconut.threading.local()
    def __init__(self, exc_class):
        self.exc_class = exc_class
        self.taken = False
    def __enter__(self):
        try:
            self.threadlocal_var.contexts.append(self)
        except _coconut.AttributeError:
            self.threadlocal_var.contexts = [self]
    def __exit__(self, type, value, traceback):
        self.threadlocal_var.contexts.pop()
    @classmethod
    def get(cls):
        try:
            ctx = cls.threadlocal_var.contexts[-1]
        except (_coconut.AttributeError, _coconut.IndexError):
            return _coconut_MatchError
        if not ctx.taken:
            ctx.taken = True
            return ctx.exc_class
        return _coconut_MatchError
_coconut_get_function_match_error = _coconut_FunctionMatchErrorContext.get
class _coconut_base_pattern_func{object}:
    __slots__ = ("FunctionMatchError", "__doc__", "patterns")
    def __init__(self, *funcs):
        self.FunctionMatchError = _coconut.type(_coconut_str("MatchError"), (_coconut_MatchError,), {{}})
        self.__doc__ = None
        self.patterns = []
        for func in funcs:
            self.add(func)
    def add(self, func):
        self.__doc__ = _coconut.getattr(func, "__doc__", None) or self.__doc__
        if _coconut.isinstance(func, _coconut_base_pattern_func):
            self.patterns += func.patterns
        else:
            self.patterns.append(func)
    def __call__(self, *args, **kwargs):
        for func in self.patterns[:-1]:
            try:
                with _coconut_FunctionMatchErrorContext(self.FunctionMatchError):
                    return func(*args, **kwargs)
            except self.FunctionMatchError:
                pass
        return self.patterns[-1](*args, **kwargs)
    {def_tco_func}def __repr__(self):
        return "addpattern(" + _coconut.repr(self.patterns[0]) + ")(*" + _coconut.repr(self.patterns[1:]) + ")"
    def __reduce__(self):
        return (self.__class__, _coconut.tuple(self.patterns))
    def __get__(self, obj, objtype=None):
        return _coconut.functools.partial(self, obj)
def addpattern(base_func):
    """Decorator to add a new case to a pattern-matching function,
    where the new case is checked last."""
<<<<<<< HEAD
    if not getattr(base_func, "_coconut_is_pattern_matching", False):
        import warnings
        warnings.warn(
            "Possible misuse of addpattern with non-pattern-matching function {{name}}".format(name=base_func.__name__),
            stacklevel=2,
        )
    def pattern_adder(func):
        FunctionMatchError = type(_coconut_str("MatchError"), (MatchError,), {{}})
        {tco_decorator}@_coconut.functools.wraps(func)
        def add_pattern_func(*args, **kwargs):
            try:
                with _coconut_FunctionMatchErrorContext(FunctionMatchError):
                    return base_func(*args, **kwargs)
            except FunctionMatchError:
                return {tail_call_func_args_kwargs}
        return add_pattern_func
    return pattern_adder
=======
    return _coconut.functools.partial(_coconut_base_pattern_func, base_func)
>>>>>>> d6ee12cc
_coconut_addpattern = addpattern
{def_prepattern}class _coconut_partial{object}:
    __slots__ = ("func", "_argdict", "_arglen", "_stargs", "keywords")
    if hasattr(_coconut.functools.partial, "__doc__"):
        __doc__ = _coconut.functools.partial.__doc__
    def __init__(self, func, argdict, arglen, *args, **kwargs):
        self.func = func
        self._argdict = argdict
        self._arglen = arglen
        self._stargs = args
        self.keywords = kwargs
    def __reduce__(self):
        return (self.__class__, (self.func, self._argdict, self._arglen) + self._stargs, self.keywords)
    def __setstate__(self, keywords):
        self.keywords = keywords
    @property
    def args(self):
        return _coconut.tuple(self._argdict.get(i) for i in _coconut.range(self._arglen)) + self._stargs
    def __call__(self, *args, **kwargs):
        callargs = []
        argind = 0
        for i in _coconut.range(self._arglen):
            if i in self._argdict:
                callargs.append(self._argdict[i])
            elif argind >= _coconut.len(args):
                raise _coconut.TypeError("expected at least " + _coconut.str(self._arglen - _coconut.len(self._argdict)) + " argument(s) to " + _coconut.repr(self))
            else:
                callargs.append(args[argind])
                argind += 1
        callargs += self._stargs
        callargs += args[argind:]
        kwargs.update(self.keywords)
        return self.func(*callargs, **kwargs)
    def __repr__(self):
        args = []
        for i in _coconut.range(self._arglen):
            if i in self._argdict:
                args.append(_coconut.repr(self._argdict[i]))
            else:
                args.append("?")
        for arg in self._stargs:
            args.append(_coconut.repr(arg))
        return _coconut.repr(self.func) + "$(" + ", ".join(args) + ")"
def consume(iterable, keep_last=0):
    """consume(iterable, keep_last) fully exhausts iterable and return the last keep_last elements."""
    return _coconut.collections.deque(iterable, maxlen=keep_last)
class starmap(_coconut.itertools.starmap):
    __slots__ = ("func", "iter")
    if hasattr(_coconut.itertools.starmap, "__doc__"):
        __doc__ = _coconut.itertools.starmap.__doc__
    def __new__(cls, function, iterable):
        new_map = _coconut.itertools.starmap.__new__(cls, function, iterable)
        new_map.func = function
        new_map.iter = iterable
        return new_map
    def __getitem__(self, index):
        if _coconut.isinstance(index, _coconut.slice):
            return self.__class__(self.func, _coconut_igetitem(self.iter, index))
        return self.func(*_coconut_igetitem(self.iter, index))
    def __reversed__(self):
        return self.__class__(self.func, *_coconut_reversed(self.iter))
    def __len__(self):
        return _coconut.len(self.iter)
    def __repr__(self):
        return "starmap(%r, %r)" % (self.func, self.iter)
    def __reduce__(self):
        return (self.__class__, (self.func, self.iter))
    def __reduce_ex__(self, _):
        return self.__reduce__()
    def __copy__(self):
        return self.__class__(self.func, _coconut.copy.copy(self.iter))
    def __fmap__(self, func):
        return self.__class__(_coconut_forward_compose(self.func, func), self.iter)
def makedata(data_type, *args):
    """Construct an object of the given data_type containing the given arguments."""
    if _coconut.hasattr(data_type, "_make") and _coconut.issubclass(data_type, _coconut.tuple):
        return data_type._make(args)
    if _coconut.issubclass(data_type, (_coconut.map, _coconut.range, _coconut.abc.Iterator)):
        return args
    if _coconut.issubclass(data_type, _coconut.str):
        return "".join(args)
    return data_type(args)
{def_datamaker}def fmap(func, obj):
    """fmap(func, obj) creates a copy of obj with func applied to its contents.
    Override by defining obj.__fmap__(func)."""
    if _coconut.hasattr(obj, "__fmap__"):
        return obj.__fmap__(func)
    if obj.__class__.__module__ == "numpy":
        from numpy import vectorize
        return vectorize(func)(obj)
    return _coconut_makedata(obj.__class__, *(_coconut_starmap(func, obj.items()) if _coconut.isinstance(obj, _coconut.abc.Mapping) else _coconut_map(func, obj)))
def memoize(maxsize=None, *args, **kwargs):
    """Decorator that memoizes a function,
    preventing it from being recomputed if it is called multiple times with the same arguments."""
    return _coconut.functools.lru_cache(maxsize, *args, **kwargs)
_coconut_MatchError, _coconut_count, _coconut_enumerate, _coconut_makedata, _coconut_map, _coconut_reversed, _coconut_starmap, _coconut_tee, _coconut_zip, TYPE_CHECKING, reduce, takewhile, dropwhile = MatchError, count, enumerate, makedata, map, reversed, starmap, tee, zip, False, _coconut.functools.reduce, _coconut.itertools.takewhile, _coconut.itertools.dropwhile<|MERGE_RESOLUTION|>--- conflicted
+++ resolved
@@ -482,27 +482,9 @@
 def addpattern(base_func):
     """Decorator to add a new case to a pattern-matching function,
     where the new case is checked last."""
-<<<<<<< HEAD
-    if not getattr(base_func, "_coconut_is_pattern_matching", False):
-        import warnings
-        warnings.warn(
-            "Possible misuse of addpattern with non-pattern-matching function {{name}}".format(name=base_func.__name__),
-            stacklevel=2,
-        )
-    def pattern_adder(func):
-        FunctionMatchError = type(_coconut_str("MatchError"), (MatchError,), {{}})
-        {tco_decorator}@_coconut.functools.wraps(func)
-        def add_pattern_func(*args, **kwargs):
-            try:
-                with _coconut_FunctionMatchErrorContext(FunctionMatchError):
-                    return base_func(*args, **kwargs)
-            except FunctionMatchError:
-                return {tail_call_func_args_kwargs}
-        return add_pattern_func
-    return pattern_adder
-=======
+    if not _coconut.isinstance(base_func, _coconut_base_pattern_func):
+        _coconut.warnings.warn("Possible misuse of addpattern with non-pattern-matching function {name}".format(name=_coconut.getattr(base_func, "__name__", _coconut.repr(base_func)), stacklevel=2)
     return _coconut.functools.partial(_coconut_base_pattern_func, base_func)
->>>>>>> d6ee12cc
 _coconut_addpattern = addpattern
 {def_prepattern}class _coconut_partial{object}:
     __slots__ = ("func", "_argdict", "_arglen", "_stargs", "keywords")
