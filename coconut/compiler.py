#!/usr/bin/env python

#-----------------------------------------------------------------------------------------------------------------------
# INFO:
#-----------------------------------------------------------------------------------------------------------------------

"""
Author: Evan Hubinger
License: Apache 2.0
Description: Compiles Coconut code into Python code.
"""

# Table of Contents:
#   - Imports
#   - Constants
#   - Exceptions
#   - Utilities
#   - Header Utilities
#   - Handlers
#   - Parser
#   - Processors
#   - Parser Handlers
#   - Checking Handlers
#   - Grammar
#   - Endpoints

#-----------------------------------------------------------------------------------------------------------------------
# IMPORTS:
#-----------------------------------------------------------------------------------------------------------------------

from __future__ import print_function, absolute_import, unicode_literals, division

from pyparsing import *
from .root import *
import traceback

import platform
if platform.python_implementation() != "PyPy":
    ParserElement.enablePackrat() # huge speedup in CPython, but can cause errors in PyPy

# end: IMPORTS
#-----------------------------------------------------------------------------------------------------------------------
# CONSTANTS:
#-----------------------------------------------------------------------------------------------------------------------

from zlib import crc32 as checksum # used for generating __coconut_hash__

specific_targets = ("2", "27", "3", "33", "35", "36")
targets = ("",) + specific_targets
pseudo_targets = {
    "26": "2",
    "32": "3",
    "34": "33"
}
sys_target = str(sys.version_info[0]) + str(sys.version_info[1])
if sys_target in pseudo_targets:
    pseudo_targets["sys"] = pseudo_targets[sys_target]
else:
    pseudo_targets["sys"] = sys_target
default_encoding = "UTF-8"
hash_prefix = "# __coconut_hash__ = "
hash_sep = "\x00"
openindent = "\u204b" # reverse pilcrow
closeindent = "\xb6" # pilcrow
strwrapper = "\u25b6" # right-pointing triangle
lnwrapper = "\u23f4" # left-pointing triangle
unwrapper = "\u23f9" # stop square
downs = "([{" # opens parenthetical
ups = ")]}" # closes parenthetical
holds = "'\"" # string open/close chars
tabideal = 4 # spaces to indent code for displaying
tabworth = 8 # worth of \t in spaces for parsing (8 = Python standard)
reserved_prefix = "_coconut"
decorator_var = "_coconut_decorator"
match_to_var = "_coconut_match_to"
match_check_var = "_coconut_match_check"
match_iter_var = "_coconut_match_iter"
match_err_var = "_coconut_match_err"
lazy_item_var = "_coconut_lazy_item"
lazy_chain_var = "_coconut_lazy_chain"
import_as_var = "_coconut_import"
yield_from_var = "_coconut_yield_from"
yield_item_var = "_coconut_yield_item"
raise_from_var = "_coconut_raise_from"
stmt_lambda_var = "_coconut_lambda"
wildcard = "_" # for pattern-matching
keywords = (
    "and",
    "as",
    "assert",
    "break",
    "class",
    "continue",
    "def",
    "del",
    "elif",
    "else",
    "except",
    "finally",
    "for",
    "from",
    "global",
    "if",
    "import",
    "in",
    "is",
    "lambda",
    "not",
    "or",
    "pass",
    "raise",
    "return",
    "try",
    "while",
    "with",
    "yield",
    "nonlocal"
    )
const_vars = (
    "True",
    "False",
    "None"
    )
reserved_vars = ( # can be backslash-escaped
    "data",
    "match",
    "case",
    "async",
    "await"
    )
new_to_old_stdlib = { # old_name: (new_name, new_version_info)
    "builtins": ("__builtin__", (3,)),
    "configparser": ("ConfigParser", (3,)),
    "copyreg": ("copy_reg", (3,)),
    "dbm.gnu": ("gdbm", (3,)),
    "_dummy_thread": ("dummy_thread", (3,)),
    "queue": ("Queue", (3,)),
    "reprlib": ("repr", (3,)),
    "socketserver": ("SocketServer", (3,)),
    "_thread": ("thread", (3,)),
    "tkinter": ("Tkinter", (3,)),
    "http.cookiejar": ("cookielib", (3,)),
    "http.cookies": ("Cookie", (3,)),
    "html.entites": ("htmlentitydefs", (3,)),
    "html.parser": ("HTMLParser", (3,)),
    "http.client": ("httplib", (3,)),
    "email.mime.multipart": ("email.MIMEMultipart", (3,)),
    "email.mime.nonmultipart": ("email.MIMENonMultipart", (3,)),
    "email.mime.text": ("email.MIMEText", (3,)),
    "email.mime.base": ("email.MIMEBase", (3,)),
    "tkinter.dialog": ("Dialog", (3,)),
    "tkinter.filedialog": ("FileDialog", (3,)),
    "tkinter.scrolledtext": ("ScrolledText", (3,)),
    "tkinter.simpledialog": ("SimpleDialog", (3,)),
    "tkinter.tix": ("Tix", (3,)),
    "tkinter.ttk": ("ttk", (3,)),
    "tkinter.constants": ("Tkconstants", (3,)),
    "tkinter.dnd": ("Tkdnd", (3,)),
    "tkinter.colorchooser": ("tkColorChooser", (3,)),
    "tkinter.commondialog": ("tkCommonDialog", (3,)),
    "tkinter.filedialog": ("tkFileDialog", (3,)),
    "tkinter.font": ("tkFont", (3,)),
    "tkinter.messagebox": ("tkMessageBox", (3,)),
    "tkinter.simpledialog": ("tkSimpleDialog", (3,)),
    "urllib.robotparser": ("robotparser", (3,)),
    "xmlrpc.client": ("xmlrpclib", (3,)),
    "xmlrpc.server": ("SimpleXMLRPCServer", (3,)),
    "urllib.request": ("urllib2", (3,)),
    "urllib.parse": ("urllib2", (3,)),
    "urllib.error": ("urllib2", (3,)),
    "io.StringIO": ("StringIO", (3,)),
    "io.BytesIO": ("BytesIO", (3,)),
    "collections.abc": ("collections", (3, 3))
}
ParserElement.setDefaultWhitespaceChars(" \t\f\v")

# end: CONSTANTS
#-----------------------------------------------------------------------------------------------------------------------
# EXCEPTIONS:
#-----------------------------------------------------------------------------------------------------------------------

def printerr(*args):
    """Prints to standard error."""
    print(*args, file=sys.stderr)

def format_error(err_type, err_value, err_trace=None):
    """Properly formats the specified error."""
    if err_trace is None:
        err_name, err_msg = "".join(traceback.format_exception_only(err_type, err_value)).strip().split(": ", 1)
        err_name = err_name.split(".")[-1]
        return err_name + ": " + err_msg
    else:
        return "".join(traceback.format_exception(err_type, err_value, err_trace)).strip()

def get_error(verbose=False):
    """Properly formats the current error."""
    err_type, err_value, err_trace = sys.exc_info()
    if not verbose:
        err_trace = None
    return format_error(err_type, err_value, err_trace)

def clean(inputline, strip=True):
    """Cleans and strips a line."""
    if hasattr(sys.stdout, "encoding") and sys.stdout.encoding is not None:
        stdout_encoding = sys.stdout.encoding
    else:
        stdout_encoding = default_encoding
    inputline = inputline.replace(openindent, "").replace(closeindent, "")
    if strip:
        inputline = inputline.strip()
    return inputline.encode(stdout_encoding, "replace").decode(stdout_encoding)

class CoconutException(Exception):
    """Base Coconut exception."""
    def __init__(self, value, item=None):
        """Creates the Coconut exception."""
        self.value = value
        if item is not None:
            self.value += ": " + ascii(item)
    def __repr__(self):
        """Displays the Coconut exception."""
        return self.value
    def __str__(self):
        """Wraps __repr__."""
        return repr(self)

class CoconutSyntaxError(CoconutException):
    """Coconut SyntaxError."""
    def __init__(self, message, source=None, point=None, ln=None):
        """Creates the Coconut SyntaxError."""
        self.value = message
        if ln is not None:
            self.value += " (line " + str(ln) + ")"
        if source:
            if point is None:
                self.value += "\n" + " "*tabideal + clean(source)
            else:
                part = clean(source.splitlines()[lineno(point, source)-1], False).lstrip()
                point -= len(source) - len(part) # adjust all points based on lstrip
                part = part.rstrip() # adjust only points that are too large based on rstrip
                self.value += "\n" + " "*tabideal + part
                if point > 0:
                    if point >= len(part):
                        point = len(part) - 1
                    self.value += "\n" + " "*(tabideal + point) + "^"

class CoconutParseError(CoconutSyntaxError):
    """Coconut ParseError."""
    def __init__(self, source=None, point=None, lineno=None):
        """Creates The Coconut ParseError."""
        CoconutSyntaxError.__init__(self, "parsing failed", source, point, lineno)

class CoconutStyleError(CoconutSyntaxError):
    """Coconut --strict error."""
    def __init__(self, message, source=None, point=None, lineno=None):
        """Creates the --strict Coconut error."""
        message += " (disable --strict to dismiss)"
        CoconutSyntaxError.__init__(self, message, source, point, lineno)

class CoconutTargetError(CoconutSyntaxError):
    """Coconut --target error."""
    def __init__(self, message, source=None, point=None, lineno=None):
        """Creates the --target Coconut error."""
        message, target = message
        message += " (enable --target "+target+" to dismiss)"
        CoconutSyntaxError.__init__(self, message, source, point, lineno)

class CoconutWarning(CoconutSyntaxError):
    """Base Coconut warning."""

# end: EXCEPTIONS
#-----------------------------------------------------------------------------------------------------------------------
# UTILITIES:
#-----------------------------------------------------------------------------------------------------------------------

def target_info(target):
    """Returns target information as a version tuple."""
    return tuple(int(x) for x in target)

def addskip(skips, skip):
    """Adds a line skip to the skips."""
    if skip < 1:
        raise CoconutException("invalid skip of line " + str(skip))
    elif skip in skips:
        raise CoconutException("duplicate skip of line " + str(skip))
    else:
        skips.add(skip)
        return skips

def count_end(teststr, testchar):
    """Counts instances of testchar at end of teststr."""
    count = 0
    x = len(teststr) - 1
    while x >= 0 and teststr[x] == testchar:
        count += 1
        x -= 1
    return count

def change(inputstring):
    """Determines the parenthetical change of level."""
    count = 0
    for c in inputstring:
        if c in downs:
            count -= 1
        elif c in ups:
            count += 1
    return count

def attach(item, action, copy=False):
    """Attaches a parse action to an item."""
    if copy:
        item = item.copy()
    return item.addParseAction(action)

def fixto(item, output, copy=False):
    """Forces an item to result in a specific output."""
    return attach(item, replaceWith(output), copy)

def addspace(item, copy=False):
    """Condenses and adds space to the tokenized output."""
    return attach(item, " ".join, copy)

def condense(item, copy=False):
    """Condenses the tokenized output."""
    return attach(item, "".join, copy)

def parenwrap(lparen, item, rparen, tokens=False):
    """Wraps an item in optional parentheses."""
    wrap = lparen.suppress() + item + rparen.suppress() | item
    if not tokens:
        wrap = condense(wrap)
    return wrap

class tracer(object):
    """Debug tracer."""

    def __init__(self, show=printerr, on=False):
        """Creates the tracer."""
        self.show = show
        self.debug(on)

    def debug(self, on=True):
        """Changes the tracer's state."""
        self.on = on

    def show_trace(self, tag, original, location, tokens):
        """Formats and displays a trace."""
        original = str(original)
        location = int(location)
        out = "[" + tag + "] "
        if len(tokens) == 1 and isinstance(tokens[0], str):
            out += ascii(tokens[0])
        else:
            out += str(tokens)
        out += " (line "+str(lineno(location, original))+", col "+str(col(location, original))+")"
        self.show(out)

    def trace(self, item, tag):
        """Traces a parse element."""
        def callback(original, location, tokens):
            """Callback function constructed by tracer."""
            if self.on:
                self.show_trace(tag, original, location, tokens)
            return tokens
        bound = attach(item, callback)
        bound.setName(tag)
        return bound

# end: UTILITIES
#-----------------------------------------------------------------------------------------------------------------------
# HEADER UTILITIES:
#-----------------------------------------------------------------------------------------------------------------------

def gethash(compiled):
    """Retrieves a hash from a header."""
    lines = compiled.splitlines()
    if len(lines) < 3 or not lines[2].startswith(hash_prefix):
        return None
    else:
        return lines[2][len(hash_prefix):]

def minify(compiled):
    """Performs basic minifications (fails with strings or non-tabideal indentation)."""
    compiled = compiled.strip()
    if compiled:
        out = []
        for line in compiled.splitlines():
            line = line.split("#", 1)[0].rstrip()
            if line:
                ind = 0
                while line.startswith(" "):
                    line = line[1:]
                    ind += 1
                if ind % tabideal != 0:
                    raise CoconutException("invalid indentation in", line)
                out.append(" "*(ind//tabideal) + line)
        compiled = "\n".join(out) + "\n"
    return compiled

def getheader(which, target="", usehash=None):
    """Generates the specified header."""
    if which == "none":
        return ""
    elif which == "initial" or which == "package":
        if target.startswith("2"):
            header = "#!/usr/bin/env python2"
        elif target.startswith("3"):
            header = "#!/usr/bin/env python3"
        else:
            header = "#!/usr/bin/env python"
        header += '''
# -*- coding: '''+default_encoding+''' -*-
'''
        if usehash is not None:
            header += hash_prefix + usehash + "\n"
        header += '''
# Compiled with Coconut version '''+VERSION_STR+'''

'''
        if which == "package":
            header += r'''"""Built-in Coconut utilities."""

'''
    elif usehash is not None:
        raise CoconutException("can only add a hash to an initial or package header, not "+str(which))
    else:
        header = ""
    if which != "initial":
        header += r'''# Coconut Header: --------------------------------------------------------------

'''
        if not target.startswith("3"):
            header += r'''from __future__ import print_function, absolute_import, unicode_literals, division
'''
        elif target_info(target) >= (3, 5):
            header += r'''from __future__ import generator_stop
'''
        if which == "module":
            header += r'''import sys as _coconut_sys, os.path as _coconut_os_path
_coconut_file_path = _coconut_os_path.dirname(_coconut_os_path.abspath(__file__))
_coconut_sys.path.insert(0, _coconut_file_path)
import __coconut__
_coconut_sys.path.remove(_coconut_file_path)
for name in dir(__coconut__):
    if not name.startswith("__"):
        globals()[name] = getattr(__coconut__, name)
'''
        elif which == "package" or which == "code" or which == "file":
            if target.startswith("3"):
                header += PY3_HEADER
            elif target_info(target) >= (2, 7):
                header += PY27_HEADER
            elif target.startswith("2"):
                header += PY2_HEADER
            else:
                header += PYCHECK_HEADER
            if target.startswith("3"):
                header += r'''
class _coconut:'''
            else:
                header += r'''
class _coconut(object):'''
            header += r'''
    import collections, functools, imp, itertools, operator, types, copy
'''
            if target.startswith("2"):
                header += r'''    abc = collections'''
            else:
                header += r'''    if _coconut_sys.version_info < (3, 3):
        abc = collections
    else:
        import collections.abc as abc'''
            if target.startswith("3"):
                header += r'''
    IndexError, NameError, ValueError, map, zip, bytearray, dict, frozenset, getattr, globals, hasattr, isinstance, iter, len, list, locals, min, next, object, range, reversed, set, slice, super, tuple, repr = IndexError, NameError, ValueError, map, zip, bytearray, dict, frozenset, getattr, globals, hasattr, isinstance, iter, len, list, locals, min, next, object, range, reversed, set, slice, super, tuple, repr
'''
            else:
                header += r'''
    IndexError, NameError, ValueError, map, zip, bytearray, dict, frozenset, getattr, globals, hasattr, isinstance, iter, len, list, locals, min, next, object, range, reversed, set, slice, super, tuple, repr = IndexError, NameError, ValueError, map, zip, bytearray, dict, frozenset, getattr, globals, hasattr, isinstance, iter, len, list, locals, min, next, object, range, reversed, set, slice, super, tuple, staticmethod(repr)
'''
            header += r'''
class _coconut_MatchError(Exception):
    """Pattern-matching error."""
    __slots__ = ("pattern", "value")
def _coconut_igetitem(iterable, index):
    if isinstance(iterable, _coconut.range) or _coconut.hasattr(iterable, "__getitem__"):
        return iterable[index]
    elif not _coconut.isinstance(index, _coconut.slice):
        if index < 0:
            return _coconut.collections.deque(iterable, maxlen=-index)[0]
        else:
            return _coconut.next(_coconut.itertools.islice(iterable, index, index + 1))
    elif index.start is not None and index.start < 0 and (index.stop is None or index.stop < 0) and index.step is None:
        queue = _coconut.collections.deque(iterable, maxlen=-index.start)
        if index.stop is not None:
            queue = _coconut.tuple(queue)[:index.stop - index.start]
        return queue
    elif (index.start is not None and index.start < 0) or (index.stop is not None and index.stop < 0) or (index.step is not None and index.step < 0):
        return _coconut.tuple(iterable)[index]
    else:
        return _coconut.itertools.islice(iterable, index.start, index.stop, index.step)'''
            if target.startswith("3"):
                header += r'''
class _coconut_compose:'''
            else:
                header += r'''
class _coconut_compose(object):'''
            header += r'''
    __slots__ = ("f", "g")
    def __init__(self, f, g):
        self.f, self.g = f, g
    def __call__(self, *args, **kwargs):
        return self.f(self.g(*args, **kwargs))
    def __repr__(self):
        return _coconut.repr(self.f) + ".." + _coconut.repr(self.g)
    def __reduce__(self):
        return (_coconut_compose, (self.f, self.g))
def _coconut_pipe(x, f): return f(x)
def _coconut_starpipe(xs, f): return f(*xs)
def _coconut_backpipe(f, x): return f(x)
def _coconut_backstarpipe(f, xs): return f(*xs)
def _coconut_bool_and(a, b): return a and b
def _coconut_bool_or(a, b): return a or b
def _coconut_minus(*args): return _coconut.operator.neg(*args) if len(args) < 2 else _coconut.operator.sub(*args)
@_coconut.functools.wraps(_coconut.itertools.tee)
def _coconut_tee(iterable, n=2):
    if n > 0 and (_coconut.isinstance(iterable, _coconut.range) or _coconut.hasattr(iterable, "__copy__") or _coconut.isinstance(iterable, _coconut.abc.Sequence)):
        return (iterable,) + _coconut.tuple(_coconut.copy.copy(iterable) for i in range(n - 1))
    else:
        return _coconut.itertools.tee(iterable, n)
class _coconut_map(_coconut.map):
    __slots__ = ("_func", "_iters")
    if hasattr(_coconut.map, "__doc__"):
        __doc__ = _coconut.map.__doc__
    def __new__(cls, function, *iterables):
        new_map = _coconut.map.__new__(cls, function, *iterables)
        new_map._func, new_map._iters = function, iterables
        return new_map
    def __getitem__(self, index):
        if _coconut.isinstance(index, _coconut.slice):
            return self.__class__(self._func, *(_coconut_igetitem(i, index) for i in self._iters))
        else:
            return self._func(*(_coconut_igetitem(i, index) for i in self._iters))
    def __reversed__(self):
        return self.__class__(self._func, *(_coconut.reversed(i) for i in self._iters))
    def __len__(self):
        return _coconut.min(_coconut.len(i) for i in self._iters)
    def __repr__(self):
        return "map(" + _coconut.repr(self._func) + ", " + ", ".join((_coconut.repr(i) for i in self._iters)) + ")"
    def __reduce_ex__(self, _):
        return (self.__class__, (self._func,) + self._iters)
    def __copy__(self):
        return self.__class__(self._func, *_coconut_map(_coconut.copy.copy, self._iters))
class zip(_coconut.zip):
    __slots__ = ("_iters",)
    if hasattr(_coconut.zip, "__doc__"):
        __doc__ = _coconut.zip.__doc__
    def __new__(cls, *iterables):
        new_zip = _coconut.zip.__new__(cls, *iterables)
        new_zip._iters = iterables
        return new_zip
    def __getitem__(self, index):
        if _coconut.isinstance(index, _coconut.slice):
            return self.__class__(*(_coconut_igetitem(i, index) for i in self._iters))
        else:
            return _coconut.tuple(_coconut_igetitem(i, index) for i in self._iters)
    def __reversed__(self):
        return self.__class__(*(_coconut.reversed(i) for i in self._iters))
    def __len__(self):
        return _coconut.min(_coconut.len(i) for i in self._iters)
    def __repr__(self):
        return "zip(" + ", ".join((_coconut.repr(i) for i in self._iters)) + ")"
    def __reduce_ex__(self, _):
        return (self.__class__, self._iters)
    def __copy__(self):
        return self.__class__(*_coconut_map(_coconut.copy.copy, self._iters))'''
            if target.startswith("3"):
                header += r'''
class count:'''
            else:
                header += r'''
class count(object):'''
            header += r'''
    """count(start, step) returns an infinite iterator starting at start and increasing by step."""
    __slots__ = ("_start", "_step")
    def __init__(self, start=0, step=1):
        self._start, self._step = start, step
    def __iter__(self):
        while True:
            yield self._start
            self._start += self._step
    def __contains__(self, elem):
        return elem >= self._start and (elem - self._start) % self._step == 0
    def __getitem__(self, index):
        if _coconut.isinstance(index, _coconut.slice) and (index.start is None or index.start >= 0) and (index.stop is not None and index.stop >= 0):
            return _coconut_map(lambda x: self._start + x * self._step, _coconut.range(index.start if index.start is not None else 0, index.stop, index.step if index.step is not None else 1))
        elif index >= 0:
            return self._start + index * self._step
        else:
            raise _coconut.IndexError("count indices must be positive")
    def count(self, elem):
        """Count the number of times elem appears in the count."""
        return int(elem in self)
    def index(self, elem):
        """Find the index of elem in the count."""
        if elem not in self: raise _coconut.ValueError(_coconut.repr(elem) + " is not in count")
        return (elem - self._start) // self._step
    def __repr__(self):
        return "count(" + str(self._start) + ", " + str(self._step) + ")"
    def __reduce__(self):
        return (self.__class__, (self._start, self._step))
    def __copy__(self):
        return self.__class__(self._start, self._step)
class parallel_map(_coconut_map):
    """Multiprocessing implementation of map using concurrent.futures; requires arguments to be pickleable."""
    __slots__ = ()
    def __iter__(self):
        from concurrent.futures import ProcessPoolExecutor
        with ProcessPoolExecutor() as executor:
            return _coconut.iter(_coconut.tuple(executor.map(self._func, *self._iters)))
    def __repr__(self):
        return "parallel_" + _coconut_map.__repr__(self)
class concurrent_map(_coconut_map):
    """Multithreading implementation of map using concurrent.futures."""
    __slots__ = ()
    def __iter__(self):
        from concurrent.futures import ThreadPoolExecutor'''
            if target_info(target) >= (3, 5):
                header += r'''
        with ThreadPoolExecutor() as executor:'''
            else:
                header += r'''
        from multiprocessing import cpu_count  # cpu_count() * 5 is the default Python 3 thread count
        with ThreadPoolExecutor(cpu_count() * 5) as executor:'''
            header += r'''
            return _coconut.iter(_coconut.tuple(executor.map(self._func, *self._iters)))
    def __repr__(self):
        return "concurrent_" + _coconut_map.__repr__(self)
def recursive(func):
    """Decorates a function by optimizing it for tail recursion."""
    state = [True, None]  # state = [is_top_level, (args, kwargs)]
    recurse = object()
    @_coconut.functools.wraps(func)
    def recursive_func(*args, **kwargs):
        """Tail Recursion Wrapper."""
        if state[0]:
            state[0] = False
            try:
                while True:
                    result = func(*args, **kwargs)
                    if result is recurse:
                        args, kwargs = state[1]
                        state[1] = None
                    else:
                        return result
            finally:
                state[0] = True
        else:
            state[1] = args, kwargs
            return recurse
    return recursive_func
def recursive_iterator(func):
    """Decorates a function by optimizing it for iterator recursion."""
    tee_store = {}
    @_coconut.functools.wraps(func)
    def recursive_iterator_func(*args, **kwargs):
        hashable_args_kwargs = args, _coconut.frozenset(kwargs.items())
        if hashable_args_kwargs in tee_store:
            to_tee = tee_store[hashable_args_kwargs]
        else:
            to_tee = func(*args, **kwargs)
        tee_store[hashable_args_kwargs], to_return = _coconut_tee(to_tee)
        return to_return
    return recursive_iterator_func
def addpattern(base_func):
    """Decorator to add a new case to a pattern-matching function, where the new case is checked last."""
    def pattern_adder(func):
        @_coconut.functools.wraps(func)
        def add_pattern_func(*args, **kwargs):
            try:
                return base_func(*args, **kwargs)
            except _coconut_MatchError:
                return func(*args, **kwargs)
        return add_pattern_func
    return pattern_adder
def prepattern(base_func):
    """Decorator to add a new case to a pattern-matching function, where the new case is checked first."""
    def pattern_prepender(func):
        @_coconut.functools.wraps(func)
        def pre_pattern_func(*args, **kwargs):
            try:
                return func(*args, **kwargs)
            except _coconut_MatchError:
                return base_func(*args, **kwargs)
        return pre_pattern_func
    return pattern_prepender
def datamaker(data_type):
    """Returns base data constructor of passed data type."""
    return _coconut.functools.partial(_coconut.super(data_type, data_type).__new__, data_type)
def consume(iterable, keep_last=0):
    """Fully exhaust iterable and return the last keep_last elements."""
    return _coconut.collections.deque(iterable, maxlen=keep_last)  # fastest way to exhaust an iterator
MatchError, map, reduce, takewhile, dropwhile, tee = _coconut_MatchError, _coconut_map, _coconut.functools.reduce, _coconut.itertools.takewhile, _coconut.itertools.dropwhile, _coconut_tee
'''
        else:
            raise CoconutException("invalid header type", which)
        if which == "file" or which == "module":
            header += r'''
# Compiled Coconut: ------------------------------------------------------------

'''
    return header

# end: HEADER UTILITIES
#-----------------------------------------------------------------------------------------------------------------------
# HANDLERS:
#-----------------------------------------------------------------------------------------------------------------------

def list_handle(tokens):
    """Properly formats lists."""
    out = []
    for x in range(0, len(tokens)-1, 2):
        out.append(tokens[x] + tokens[x+1])
    if len(tokens) % 2 == 1:
        out.append(tokens[-1])
    return " ".join(out)

def tokenlist(item, sep, suppress=True):
    """Creates a list of tokens matching the item."""
    if suppress:
        sep = sep.suppress()
    return item + ZeroOrMore(sep + item) + Optional(sep)

def itemlist(item, sep):
    """Creates a list of an item."""
    return attach(tokenlist(item, sep, suppress=False), list_handle)

def add_paren_handle(tokens):
    """Adds parentheses."""
    if len(tokens) == 1:
        return "(" + tokens[0] + ")"
    else:
        raise CoconutException("invalid tokens for parentheses adding", tokens)

def attr_handle(tokens):
    """Processes attrgetter literals."""
    if len(tokens) == 1:
        return '_coconut.operator.attrgetter("'+tokens[0]+'")'
    elif len(tokens) == 2:
        return '_coconut.operator.methodcaller("'+tokens[0]+'", '+tokens[1]+")"
    else:
        raise CoconutException("invalid attrgetter literal tokens", tokens)

def lazy_list_handle(tokens):
    """Processes lazy lists."""
    if len(tokens) == 0:
        return "_coconut.iter(())"
    else:
        return ("(" + lazy_item_var + "() for " + lazy_item_var + " in ("
            + "lambda: " + ", lambda: ".join(tokens) + ("," if len(tokens) == 1 else "") + "))")

def chain_handle(tokens):
    """Processes chain calls."""
    if len(tokens) == 1:
        return tokens[0]
    else:
        return "_coconut.itertools.chain.from_iterable(" + lazy_list_handle(tokens) + ")"

def infix_error(tokens):
    """Raises inner infix error."""
    raise CoconutException("invalid inner infix tokens", tokens)

def infix_handle(tokens):
    """Processes infix calls."""
    func, args = get_infix_items(tokens, infix_handle)
    return "(" + func + ")(" + ", ".join(args) + ")"

def get_infix_items(tokens, callback=infix_error):
    """Performs infix token processing."""
    if len(tokens) < 3:
        raise CoconutException("invalid infix tokens", tokens)
    else:
        items = []
        for item in tokens[0]:
            items.append(item)
        for item in tokens[2]:
            items.append(item)
        if len(tokens) > 3:
            items.append(callback([[]]+tokens[3:]))
        args = []
        for arg in items:
            if arg:
                args.append(arg)
        return tokens[1], args

def op_funcdef_handle(tokens):
    """Processes infix defs."""
    func, args = get_infix_items(tokens)
    return func + "(" + ", ".join(args) + ")"

def pipe_handle(tokens):
    """Processes pipe calls."""
    if len(tokens) == 1:
        return tokens[0]
    else:
        func = tokens.pop()
        op = tokens.pop()
        if op == "|>":
            return "(" + func + ")(" + pipe_handle(tokens) + ")"
        elif op == "|*>":
            return "(" + func + ")(*" + pipe_handle(tokens) + ")"
        elif op == "<|":
            return "(" + pipe_handle(tokens) + ")(" + func + ")"
        elif op == "<*|":
            return "(" + pipe_handle(tokens) + ")(*" + func + ")"
        else:
            raise CoconutException("invalid pipe operator", op)

def lambdef_handle(tokens):
    """Processes lambda calls."""
    if len(tokens) == 0:
        return "lambda:"
    elif len(tokens) == 1:
        return "lambda " + tokens[0] + ":"
    else:
        raise CoconutException("invalid lambda tokens", tokens)

def func_handle(tokens):
    """Processes mathematical function definitons."""
    if len(tokens) == 2:
        return "def " + tokens[0] + ": return " + tokens[1]
    else:
        raise CoconutException("invalid mathematical function definition tokens", tokens)

def match_func_handle(tokens):
    """Processes match mathematical function definitions."""
    if len(tokens) == 2:
        return tokens[0] + "return " + tokens[1] + "\n" + closeindent
    else:
        raise CoconutException("invalid pattern-matching mathematical function definition tokens", tokens)

def full_match_funcdef_handle(tokens):
    """Processes full match function definition."""
    if len(tokens) == 2:
        return tokens[0] + "".join(tokens[1]) + closeindent
    else:
        raise CoconutException("invalid pattern-matching function definition tokens", tokens)

def data_handle(tokens):
    """Processes data blocks."""
    if len(tokens) == 2:
        name, stmts = tokens
        attrs = ""
    elif len(tokens) == 3:
        name, attrs, stmts = tokens
    else:
        raise CoconutException("invalid data tokens", tokens)
    out = "class " + name + '(_coconut.collections.namedtuple("' + name + '", "' + attrs + '")):\n' + openindent
    rest = None
    if "simple" in stmts.keys() and len(stmts) == 1:
        out += "__slots__ = ()\n"
        rest = stmts[0]
    elif "docstring" in stmts.keys() and len(stmts) == 1:
        out += stmts[0] + "__slots__ = ()\n"
    elif "complex" in stmts.keys() and len(stmts) == 1:
        out += "__slots__ = ()\n"
        rest = "".join(stmts[0])
    elif "complex" in stmts.keys() and len(stmts) == 2:
        out += stmts[0] + "__slots__ = ()\n"
        rest = "".join(stmts[1])
    else:
        raise CoconutException("invalid inner data tokens", stmts)
    if rest is not None and rest != "pass\n":
        out += rest
    out += closeindent
    return out

def decorator_handle(tokens):
    """Processes decorators."""
    defs = []
    decorates = []
    for x in range(0, len(tokens)):
        if "simple" in tokens[x].keys() and len(tokens[x]) == 1:
            decorates.append("@"+tokens[x][0])
        elif "test" in tokens[x].keys() and len(tokens[x]) == 1:
            varname = decorator_var + "_" + str(x)
            defs.append(varname+" = "+tokens[x][0])
            decorates.append("@"+varname)
        else:
            raise CoconutException("invalid decorator tokens", tokens[x])
    return "\n".join(defs + decorates) + "\n"

def else_handle(tokens):
    """Processes compound else statements."""
    if len(tokens) == 1:
        return "\n" + openindent + tokens[0] + closeindent
    else:
        raise CoconutException("invalid compound else statement tokens", tokens)

class matcher(object):
    """Pattern-matching processor."""
    __slots__ = (
        "position",
        "iter_index",
        "checkdefs",
        "checks",
        "defs",
        "names",
        "others"
        )

    def __init__(self, checkdefs=None, names=None):
        """Creates the matcher."""
        self.position = 0
        self.iter_index = 0
        self.checkdefs = []
        if checkdefs is None:
            self.increment()
        else:
            for checks, defs in checkdefs:
                self.checkdefs.append([checks[:], defs[:]])
            self.checks = self.get_checks(-1)
            self.defs = self.get_defs(-1)
        if names is None:
            self.names = {}
        else:
            self.names = dict(names)
        self.others = []

    def duplicate(self):
        """Duplicates the matcher to others."""
        self.others.append(matcher(self.checkdefs, self.names))
        self.others[-1].set_checks(0, ["not "+match_check_var] + self.others[-1].get_checks(0))
        return self.others[-1]

    def get_checks(self, position):
        """Gets the checks at the position."""
        return self.checkdefs[position][0]

    def set_checks(self, position, checks):
        """Sets the checks at the position."""
        self.checkdefs[position][0] = checks

    def set_defs(self, position, defs):
        """Sets the defs at the position."""
        self.checkdefs[position][1] = defs

    def get_defs(self, position):
        """Gets the defs at the position."""
        return self.checkdefs[position][1]

    def add_check(self, check_item):
        """Adds a check universally."""
        self.checks.append(check_item)
        for other in self.others:
            other.add_check(check_item)

    def add_def(self, def_item):
        """Adds a def universally."""
        self.defs.append(def_item)
        for other in self.others:
            other.add_def(def_item)

    def set_position(self, position):
        """Sets the if-statement position."""
        if position > 0:
            while position >= len(self.checkdefs):
                self.checkdefs.append([[], []])
            self.checks = self.checkdefs[position][0]
            self.defs = self.checkdefs[position][1]
            self.position = position
        else:
            raise CoconutException("invalid match index: "+str(position))

    def increment(self, forall=False):
        """Advances the if-statement position."""
        self.set_position(self.position+1)
        if forall:
            for other in self.others:
                other.increment(True)

    def decrement(self, forall=False):
        """Decrements the if-statement position."""
        self.set_position(self.position-1)
        if forall:
            for other in self.others:
                other.decrement(True)

    def add_guard(self, cond):
        """Adds cond as a guard."""
        self.increment(True)
        self.add_check(cond)

    def match_dict(self, original, item):
        """Matches a dictionary."""
        if len(original) == 1:
            match = original[0]
        else:
            raise CoconutException("invalid dict match tokens", original)
        self.checks.append("_coconut.isinstance("+item+", _coconut.abc.Mapping)")
        self.checks.append("_coconut.len("+item+") == "+str(len(match)))
        for x in range(0, len(match)):
            k,v = match[x]
            self.checks.append(k+" in "+item)
            self.match(v, item+"["+k+"]")

    def match_sequence(self, original, item, typecheck=True):
        """Matches a sequence."""
        tail = None
        if len(original) == 2:
            series_type, match = original
        else:
            series_type, match, tail = original
        if typecheck:
            self.checks.append("_coconut.isinstance("+item+", _coconut.abc.Sequence)")
        if tail is None:
            self.checks.append("_coconut.len("+item+") == "+str(len(match)))
        else:
            self.checks.append("_coconut.len("+item+") >= "+str(len(match)))
            if len(match):
                splice = "["+str(len(match))+":]"
            else:
                splice = ""
            if series_type == "(":
                self.defs.append(tail+" = _coconut.tuple("+item+splice+")")
            elif series_type == "[":
                self.defs.append(tail+" = _coconut.list("+item+splice+")")
            else:
                raise CoconutException("invalid series match type", series_type)
        for x in range(0, len(match)):
            self.match(match[x], item+"["+str(x)+"]")

    def match_iterator(self, original, item):
        """Matches an iterator."""
        tail = None
        if len(original) == 2:
            _, match = original
        else:
            _, match, tail = original
        self.checks.append("_coconut.isinstance("+item+", _coconut.abc.Iterable)")
        itervar = match_iter_var + "_" + str(self.iter_index)
        self.iter_index += 1
        if tail is None:
            self.defs.append(itervar+" = _coconut.tuple("+item+")")
        else:
            self.defs.append(tail+" = _coconut.iter("+item+")")
            self.defs.append(itervar+" = _coconut.tuple(_coconut_igetitem("+tail+", _coconut.slice(None, "+str(len(match))+")))")
        self.increment()
        self.checks.append("_coconut.len("+itervar+") == "+str(len(match)))
        for x in range(0, len(match)):
            self.match(match[x], itervar+"["+str(x)+"]")
        self.decrement()

    def match_rsequence(self, original, item):
        """Matches a reverse sequence."""
        front, series_type, match = original
        self.checks.append("_coconut.isinstance("+item+", _coconut.abc.Sequence)")
        self.checks.append("_coconut.len("+item+") >= "+str(len(match)))
        if len(match):
            splice = "[:"+str(-len(match))+"]"
        else:
            splice = ""
        if series_type == "(":
            self.defs.append(front+" = _coconut.tuple("+item+splice+")")
        elif series_type == "[":
            self.defs.append(front+" = _coconut.list("+item+splice+")")
        else:
            raise CoconutException("invalid series match type", series_type)
        for x in range(0, len(match)):
            self.match(match[x], item+"["+str(x-len(match))+"]")

    def match_msequence(self, original, item):
        """Matches a middle sequence."""
        series_type, head_match, middle, _, last_match = original
        self.checks.append("_coconut.isinstance("+item+", _coconut.abc.Sequence)")
        self.checks.append("_coconut.len("+item+") >= "+str(len(head_match) + len(last_match)))
        if len(head_match) and len(last_match):
            splice = "["+str(len(head_match))+":"+str(-len(last_match))+"]"
        elif len(head_match):
            splice = "["+str(len(head_match))+":]"
        elif len(last_match):
            splice = "[:"+str(-len(last_match))+"]"
        else:
            splice = ""
        if series_type == "(":
            self.defs.append(middle+" = _coconut.tuple("+item+splice+")")
        elif series_type == "[":
            self.defs.append(middle+" = _coconut.list("+item+splice+")")
        else:
            raise CoconutException("invalid series match type", series_type)
        for x in range(0, len(head_match)):
            self.match(head_match[x], item+"["+str(x)+"]")
        for x in range(0, len(last_match)):
            self.match(last_match[x], item+"["+str(x-len(last_match))+"]")

    def match_const(self, original, item):
        """Matches a constant."""
        (match,) = original
        if match in const_vars:
            self.checks.append(item+" is "+match)
        else:
            self.checks.append(item+" == "+match)

    def match_var(self, original, item):
        """Matches a variable."""
        (setvar,) = original
        if setvar != wildcard:
            if setvar in self.names:
                self.checks.append(self.names[setvar]+" == "+item)
            else:
                self.defs.append(setvar+" = "+item)
                self.names[setvar] = item

    def match_set(self, original, item):
        """Matches a set."""
        if len(original) == 1:
            match = original[0]
        else:
            raise CoconutException("invalid set match tokens", original)
        self.checks.append("_coconut.isinstance("+item+", _coconut.abc.Set)")
        self.checks.append("_coconut.len("+item+") == "+str(len(match)))
        for const in match:
            self.checks.append(const+" in "+item)

    def match_data(self, original, item):
        """Matches a data type."""
        data_type, match = original
        self.checks.append("_coconut.isinstance("+item+", "+data_type+")")
        self.checks.append("_coconut.len("+item+") == "+str(len(match)))
        for x in range(0, len(match)):
            self.match(match[x], item+"["+str(x)+"]")

    def match_paren(self, original, item):
        """Matches a paren."""
        (match,) = original
        self.match(match, item)

    def match_trailer(self, original, item):
        """Matches typedefs and as patterns."""
        if len(original) <= 1 or len(original) % 2 != 1:
            raise CoconutException("invalid trailer match tokens", original)
        else:
            match, trailers = original[0], original[1:]
            for i in range(0, len(trailers), 2):
                op, arg = trailers[i], trailers[i+1]
                if op == "is":
                    self.checks.append("_coconut.isinstance("+item+", "+arg+")")
                elif op == "as":
                    if arg in self.names:
                        self.checks.append(self.names[arg]+" == "+item)
                    elif arg != wildcard:
                        self.defs.append(arg+" = "+item)
                        self.names[arg] = item
                else:
                    raise CoconutException("invalid trailer match operation", op)
            self.match(match, item)

    def match_and(self, original, item):
        """Matches and."""
        for match in original:
            self.match(match, item)

    def match_or(self, original, item):
        """Matches or."""
        for x in range(1, len(original)):
            self.duplicate().match(original[x], item)
        self.match(original[0], item)

    matchers = {
        "dict": lambda self: self.match_dict,
        "iter": lambda self: self.match_iterator,
        "series": lambda self: self.match_sequence,
        "rseries": lambda self: self.match_rsequence,
        "mseries": lambda self: self.match_msequence,
        "const": lambda self: self.match_const,
        "var": lambda self: self.match_var,
        "set": lambda self: self.match_set,
        "data": lambda self: self.match_data,
        "paren": lambda self: self.match_paren,
        "trailer": lambda self: self.match_trailer,
        "and": lambda self: self.match_and,
        "or": lambda self: self.match_or
    }
    def match(self, original, item):
        """Performs pattern-matching processing."""
        for flag, handler in self.matchers.items():
            if flag in original.keys():
                return handler(self)(original, item)
        raise CoconutException("invalid inner match tokens", original)

    def out(self):
        out = ""
        closes = 0
        for checks, defs in self.checkdefs:
            if checks:
                out += "if (" + ") and (".join(checks) + "):\n" + openindent
                closes += 1
            if defs:
                out += "\n".join(defs) + "\n"
        out += match_check_var + " = True\n"
        out += closeindent * closes
        for other in self.others:
            out += other.out()
        return out

def match_handle(o, l, tokens, top=True):
    """Processes match blocks."""
    if len(tokens) == 3:
        matches, item, stmts = tokens
        cond = None
    elif len(tokens) == 4:
        matches, item, cond, stmts = tokens
    else:
        raise CoconutException("invalid outer match tokens", tokens)
    matching = matcher()
    matching.match(matches, match_to_var)
    if cond:
        matching.add_guard(cond)
    out = ""
    if top:
        out += match_check_var + " = False\n"
    out += match_to_var + " = " + item + "\n"
    out += matching.out()
    if stmts is not None:
        out += "if "+match_check_var+":" + "\n" + openindent + "".join(stmts) + closeindent
    return out

def case_to_match(tokens, item):
    """Converts case tokens to match tokens."""
    if len(tokens) == 2:
        matches, stmts = tokens
        return matches, item, stmts
    elif len(tokens) == 3:
        matches, cond, stmts = tokens
        return matches, item, cond, stmts
    else:
        raise CoconutException("invalid case match tokens", tokens)

def case_handle(o, l, tokens):
    """Processes case blocks."""
    if len(tokens) == 2:
        item, cases = tokens
        default = None
    elif len(tokens) == 3:
        item, cases, default = tokens
    else:
        raise CoconutException("invalid top-level case tokens", tokens)
    out = match_handle(o, l, case_to_match(cases[0], item))
    for case in cases[1:]:
        out += ("if not "+match_check_var+":\n" + openindent
            + match_handle(o, l, case_to_match(case, item), top=False) + closeindent)
    if default is not None:
        out += "if not "+match_check_var+default
    return out

def except_handle(tokens):
    """Processes except statements."""
    if len(tokens) == 1:
        errs, asname = tokens[0], None
    elif len(tokens) == 2:
        errs, asname = tokens
    else:
        raise CoconutException("invalid except tokens", tokens)
    out = "except "
    if "list" in tokens.keys():
        out += "(" + errs + ")"
    else:
        out += errs
    if asname is not None:
        out += " as " + asname
    return out

def set_to_tuple(tokens):
    """Converts set literal tokens to tuples."""
    if len(tokens) != 1:
        raise CoconutException("invalid set maker tokens", tokens)
    elif "comp" in tokens.keys() or "list" in tokens.keys():
        return "(" + tokens[0] + ")"
    elif "test" in tokens.keys():
        return "(" + tokens[0] + ",)"
    else:
        raise CoconutException("invalid set maker item", tokens[0])

def gen_imports(path, impas):
    """Generates import statements."""
    out = []
    parts = path.split("./") # denotes from ... import ...
    if len(parts) == 1:
        imp, = parts
        if impas == imp:
            out.append("import " + imp)
        elif "." not in impas:
            out.append("import " + imp + " as " + impas)
        else:
            fake_mods = impas.split(".")
            out.append("import " + imp + " as " + import_as_var)
            for i in range(1, len(fake_mods)):
                mod_name = ".".join(fake_mods[:i])
                out.extend((
                    "try:",
                    openindent + mod_name,
                    closeindent + "except:",
                    openindent + mod_name + ' = _coconut.imp.new_module("' + mod_name + '")',
                    closeindent + "else:",
                    openindent + "if not _coconut.isinstance(" + mod_name + ", _coconut.types.ModuleType):",
                    openindent + mod_name + ' = _coconut.imp.new_module("' + mod_name + '")' + closeindent * 2
                ))
            out.append(".".join(fake_mods) + " = " + import_as_var)
    else:
        imp_from, imp = parts
        if impas == imp:
            out.append("from " + imp_from + " import " + imp)
        else:
            out.append("from " + imp_from + " import " + imp + " as " + impas)
    return out

def subscriptgroup_handle(tokens):
    """Processes subscriptgroups."""
    if 0 < len(tokens) <= 3:
        args = []
        for x in range(0, len(tokens)):
            arg = tokens[x]
            if not arg:
                arg = "None"
            args.append(arg)
        if len(args) == 1:
            return args[0]
        else:
            return "_coconut.slice(" + ", ".join(args) + ")"
    else:
        raise CoconutException("invalid slice args", tokens)

def itemgetter_handle(tokens):
    """Processes implicit itemgetter partials."""
    if len(tokens) != 2:
        raise CoconutException("invalid implicit itemgetter args", tokens)
    else:
        op, args = tokens
        if op == "[":
            return "_coconut.operator.itemgetter(" + args + ")"
        elif op == "$[":
            return "_coconut.functools.partial(_coconut_igetitem, index=" + args + ")"
        else:
            raise CoconutException("invalid implicit itemgetter type", op)

# end: HANDLERS
#-----------------------------------------------------------------------------------------------------------------------
# PARSER:
#-----------------------------------------------------------------------------------------------------------------------

class processor(object):
    """The Coconut processor."""
    tracing = tracer()
    trace = tracing.trace
    debug = tracing.debug
    autopep8_args = None

    def __init__(self, target=None, strict=False, minify=False, linenumbers=False, debugger=printerr):
        """Creates a new processor with the given parsing parameters."""
        self.debugger = debugger
        self.setup(target, strict, minify, linenumbers)
        self.preprocs = [
            self.prepare,
            self.str_proc,
            self.passthrough_proc,
            self.ind_proc
        ]
        self.postprocs = [
            self.stmt_lambda_proc,
            self.reind_proc,
            self.repl_proc,
            self.header_proc,
            self.polish,
            self.autopep8_proc
        ]
        self.replprocs = [
            self.linenumber_repl,
            self.passthrough_repl,
            self.str_repl
        ]

    def setup(self, target=None, strict=False, minify=False, linenumbers=False):
        """Initializes parsing parameters."""
        if target is None:
            target = ""
        else:
            target = str(target).replace(".", "")
        if target in pseudo_targets:
            target = pseudo_targets[target]
        if target not in targets:
            raise CoconutException('unsupported target Python version "' + target
                + '" (supported targets are "' + '", "'.join(specific_targets) + '", or leave blank for universal)')
        self.target, self.strict, self.minify, self.linenumbers = target, strict, minify, linenumbers
        self.tablen = 1 if self.minify else tabideal

    def autopep8(self, args=()):
        """Enables autopep8 integration."""
        if args is None:
            self.autopep8_args = None
        else:
            self.autopep8_args = tuple(args)

    def reset(self):
        """Resets references."""
        self.tracing.show = self.debugger
        self.indchar = None
        self.refs = []
        self.skips = set()
        self.docstring = ""
        self.ichain_count = 0
        self.stmt_lambdas = []
        self.bind()

    def bind(self):
        """Binds reference objects to the proper parse actions."""
        self.endline <<= attach(self.endline_ref, self.endline_handle, copy=True)
        self.moduledoc_item <<= self.trace(attach(self.moduledoc, self.set_docstring, copy=True), "moduledoc")
        self.atom_item <<= self.trace(attach(self.atom_item_ref, self.item_handle, copy=True), "atom_item")
        self.simple_assign <<= self.trace(attach(self.simple_assign_ref, self.item_handle, copy=True), "simple_assign")
        self.set_literal <<= self.trace(attach(self.set_literal_ref, self.set_literal_handle, copy=True), "set_literal")
        self.set_letter_literal <<= self.trace(attach(self.set_letter_literal_ref, self.set_letter_literal_handle, copy=True), "set_letter_literal")
        self.classlist <<= self.trace(attach(self.classlist_ref, self.classlist_handle, copy=True), "classlist")
        self.import_stmt <<= self.trace(attach(self.import_stmt_ref, self.import_handle, copy=True), "import_stmt")
        self.complex_raise_stmt <<= self.trace(attach(self.complex_raise_stmt_ref, self.complex_raise_stmt_handle, copy=True), "complex_raise_stmt")
        self.augassign_stmt <<= self.trace(attach(self.augassign_stmt_ref, self.augassign_handle, copy=True), "augassign_stmt")
        self.dict_comp <<= self.trace(attach(self.dict_comp_ref, self.dict_comp_handle, copy=True), "dict_comp")
        self.destructuring_stmt <<= self.trace(attach(self.destructuring_stmt_ref, self.destructuring_stmt_handle, copy=True), "destructuring_stmt")
        self.name_match_funcdef <<= self.trace(attach(self.name_match_funcdef_ref, self.name_match_funcdef_handle, copy=True), "name_match_funcdef")
        self.op_match_funcdef <<= self.trace(attach(self.op_match_funcdef_ref, self.op_match_funcdef_handle, copy=True), "op_match_funcdef")
        self.yield_from <<= self.trace(attach(self.yield_from_ref, self.yield_from_handle, copy=True), "yield_from")
        self.exec_stmt <<= self.trace(attach(self.exec_stmt_ref, self.exec_stmt_handle, copy=True), "exec_stmt")
        self.stmt_lambdef <<= self.trace(attach(self.stmt_lambdef_ref, self.stmt_lambdef_handle, copy=True), "stmt_lambdef")
        self.name <<= self.trace(attach(self.name_ref, self.name_check, copy=True), "name")
        self.u_string <<= attach(self.u_string_ref, self.u_string_check, copy=True)
        self.f_string <<= attach(self.f_string_ref, self.f_string_check, copy=True)
        self.typedef <<= attach(self.typedef_ref, self.typedef_check, copy=True)
        self.return_typedef <<= attach(self.return_typedef_ref, self.typedef_check, copy=True)
        self.matrix_at <<= attach(self.matrix_at_ref, self.matrix_at_check, copy=True)
        self.nonlocal_stmt <<= attach(self.nonlocal_stmt_ref, self.nonlocal_check, copy=True)
        self.star_assign_item <<= attach(self.star_assign_item_ref, self.star_assign_item_check, copy=True)
        self.classic_lambdef <<= attach(self.classic_lambdef_ref, self.lambdef_check, copy=True)
        self.async_funcdef <<= attach(self.async_funcdef_ref, self.async_stmt_check, copy=True)
        self.async_match_funcdef <<= attach(self.async_match_funcdef_ref, self.async_stmt_check, copy=True)
        self.async_block <<= attach(self.async_block_ref, self.async_stmt_check, copy=True)
        self.await_keyword <<= attach(self.await_keyword_ref, self.await_keyword_check, copy=True)
        self.star_expr <<= attach(self.star_expr_ref, self.star_expr_check, copy=True)
        self.dubstar_expr <<= attach(self.dubstar_expr_ref, self.star_expr_check, copy=True)

    def genhash(self, package, code):
        """Generates a hash from code."""
        return hex(checksum(
                hash_sep.join(str(item) for item in (
                    VERSION_STR,
                    self.target,
                    self.minify,
                    self.linenumbers,
                    self.autopep8_args,
                    package,
                    code
                )).encode(default_encoding)
            ) & 0xffffffff) # necessary for cross-compatibility

    def adjust(self, ln):
        """Adjusts a line number."""
        adj_ln = 0
        i = 0
        while i < ln:
            adj_ln += 1
            if adj_ln not in self.skips:
                i += 1
        return adj_ln

    def reformat(self, snip, index=None):
        """Post processes a preprocessed snippet."""
        if index is None:
            return self.repl_proc(snip, careful=False, linenumbers=False)
        else:
            return (self.repl_proc(snip, careful=False, linenumbers=False),
                    len(self.repl_proc(snip[:index], careful=False, linenumbers=False)))

    def make_err(self, errtype, message, original, location, ln=None, reformat=True):
        """Generates an error of the specified type."""
        if ln is None:
            ln = self.adjust(lineno(location, original))
        errstr, index = line(location, original), col(location, original)-1
        if reformat:
            errstr, index = self.reformat(errstr, index)
        return errtype(message, errstr, index, ln)

    def add_ref(self, ref):
        """Adds a reference and returns the identifier."""
        try:
            index = self.refs.index(ref)
        except ValueError:
            self.refs.append(ref)
            index = len(self.refs) - 1
        return str(index)

    def get_ref(self, index):
        """Retrieves a reference."""
        try:
            return self.refs[int(index)]
        except (IndexError, ValueError):
            raise CoconutException("invalid reference", index)

    def wrap_str(self, text, strchar, multiline=False):
        """Wraps a string."""
        return strwrapper + self.add_ref((text, strchar, multiline)) + unwrapper

    def wrap_str_of(self, text):
        """Wraps a string of a string."""
        text_repr = ascii(text)
        return self.wrap_str(text_repr[1:-1], text_repr[-1])

    def wrap_passthrough(self, text, multiline=True):
        """Wraps a passthrough."""
        if not multiline:
            text = text.lstrip()
        if multiline:
            out = "\\"
        else:
            out = "\\\\"
        out += self.add_ref(text) + unwrapper
        if not multiline:
            out += "\n"
        return out

    def wrap_comment(self, text):
        """Wraps a comment."""
        return "#" + self.add_ref(text) + unwrapper

    def wrap_linenumber(self, ln):
        """Wraps a linenumber."""
        return "#" + self.add_ref(ln) + lnwrapper

    def indebug(self):
        """Checks whether debug mode is active."""
        return self.tracing.on

    def todebug(self, tag, code):
        """If debugging, prints a debug message."""
        if self.indebug():
            self.tracing.show("["+str(tag)+"] "+ascii(code))

    def warn(self, warning):
        """Displays a warning."""
        try:
            raise warning
        except CoconutWarning:
            self.tracing.show(get_error(self.indebug()))

    def pre(self, inputstring, **kwargs):
        """Performs pre-processing."""
        out = str(inputstring)
        for proc in self.preprocs:
            out = proc(out, **kwargs)
            self.todebug(proc.__name__, out)
        self.todebug("skips", list(sorted(self.skips)))
        return out

    def post(self, tokens, **kwargs):
        """Performs post-processing."""
        if len(tokens) == 1:
            out = tokens[0]
            for proc in self.postprocs:
                out = proc(out, **kwargs)
                self.todebug(proc.__name__, out)
            return out
        else:
            raise CoconutException("multiple tokens leftover", tokens)

    def headers(self, which, usehash=None):
        """Gets a formatted header."""
        return self.polish(getheader(which, self.target, usehash))

    def target_info(self):
        """Returns information on the current target as a version tuple."""
        return target_info(self.target)

    def should_indent(self, code):
        """Determines whether the next line should be indented."""
        last = code.splitlines()[-1].split("#", 1)[0].rstrip()
        return last.endswith(":") or change(last) < 0

    def parse(self, inputstring, parser, preargs, postargs):
        """Uses the parser to parse the inputstring."""
        self.reset()
        try:
            out = self.post(parser.parseWithTabs().parseString(self.pre(inputstring, **preargs)), **postargs)
        except ParseBaseException as err:
            err_line, err_index = self.reformat(err.line, err.col-1)
            raise CoconutParseError(err_line, err_index, self.adjust(err.lineno))
        except RuntimeError:
            raise CoconutException("maximum recursion depth exceeded (try again with a larger --recursionlimit)")
        return out

# end: PARSER
#-----------------------------------------------------------------------------------------------------------------------
# PROCESSORS:
#-----------------------------------------------------------------------------------------------------------------------

    def prepare(self, inputstring, strip=False, nl_at_eof_check=False, **kwargs):
        """Prepares a string for processing."""
        if nl_at_eof_check and not inputstring.endswith("\n"):
            end_index = len(inputstring) - 1 if inputstring else 0
            if self.strict:
                raise self.make_err(CoconutStyleError, "missing new line at end of file", inputstring, end_index)
            else:
                self.warn(self.make_err(CoconutWarning, "missing new line at end of file", inputstring, end_index))
        if strip:
            inputstring = inputstring.strip()
        return "\n".join(inputstring.splitlines()) + "\n"

    def str_proc(self, inputstring, **kwargs):
        """Processes strings and comments."""
        out = []
        found = None # store of characters that might be the start of a string
        hold = None
        # hold = [_comment]:
        _comment = 0 # the contents of the comment so far
        # hold = [_contents, _start, _stop]:
        _contents = 0 # the contents of the string so far
        _start = 1 # the string of characters that started the string
        _stop = 2 # store of characters that might be the end of the string
        x = 0
        skips = self.skips.copy()
        while x <= len(inputstring):
            if x == len(inputstring):
                c = "\n"
            else:
                c = inputstring[x]
            if hold is not None:
                if len(hold) == 1: # hold == [_comment]
                    if c == "\n":
                        if self.minify:
                            if out:
                                lines = "".join(out).splitlines()
                                lines[-1] = lines[-1].rstrip()
                                out = ["\n".join(lines)]
                            out.append(c)
                        else:
                            out.append(self.wrap_comment(hold[_comment]) + c)
                        hold = None
                    else:
                        hold[_comment] += c
                elif hold[_stop] is not None:
                    if c == "\\":
                        hold[_contents] += hold[_stop] + c
                        hold[_stop] = None
                    elif c == hold[_start][0]:
                        hold[_stop] += c
                    elif len(hold[_stop]) > len(hold[_start]):
                        raise self.make_err(CoconutSyntaxError, "invalid number of string closes", inputstring, x, reformat=False)
                    elif hold[_stop] == hold[_start]:
                        out.append(self.wrap_str(hold[_contents], hold[_start][0], True))
                        hold = None
                        x -= 1
                    else:
                        if c == "\n":
                            if len(hold[_start]) == 1:
                                raise self.make_err(CoconutSyntaxError, "linebreak in non-multiline string", inputstring, x, reformat=False)
                            else:
                                skips = addskip(skips, self.adjust(lineno(x, inputstring)))
                        hold[_contents] += hold[_stop]+c
                        hold[_stop] = None
                elif count_end(hold[_contents], "\\") % 2 == 1:
                    if c == "\n":
                        skips = addskip(skips, self.adjust(lineno(x, inputstring)))
                    hold[_contents] += c
                elif c == hold[_start]:
                    out.append(self.wrap_str(hold[_contents], hold[_start], False))
                    hold = None
                elif c == hold[_start][0]:
                    hold[_stop] = c
                else:
                    if c == "\n":
                        if len(hold[_start]) == 1:
                            raise self.make_err(CoconutSyntaxError, "linebreak in non-multiline string", inputstring, x, reformat=False)
                        else:
                            skips = addskip(skips, self.adjust(lineno(x, inputstring)))
                    hold[_contents] += c
            elif found is not None:
                if c == found[0]:
                    found += c
                elif len(found) == 1: # found == "_"
                    if c == "\n":
                        raise self.make_err(CoconutSyntaxError, "linebreak in non-multiline string", inputstring, x, reformat=False)
                    else:
                        hold = [c, found, None] # [_contents, _start, _stop]
                        found = None
                elif len(found) == 2: # found == "__"
                    out.append(self.wrap_str("", found[0], False))
                    found = None
                    x -= 1
                elif len(found) == 3: # found == "___"
                    if c == "\n":
                        skips = addskip(skips, self.adjust(lineno(x, inputstring)))
                    hold = [c, found, None] # [_contents, _start, _stop]
                    found = None
                else:
                    raise self.make_err(CoconutSyntaxError, "invalid number of string starts", inputstring, x, reformat=False)
            elif c == "#":
                hold = [""] # [_comment]
            elif c in holds:
                found = c
            else:
                out.append(c)
            x += 1
        if hold is not None or found is not None:
            raise self.make_err(CoconutSyntaxError, "unclosed string", inputstring, x, reformat=False)
        else:
            self.skips = skips
            return "".join(out)

    def passthrough_proc(self, inputstring, **kwargs):
        """Processes python passthroughs."""
        out = []
        found = None # store of characters that might be the start of a passthrough
        hold = None # the contents of the passthrough so far
        count = None # current parenthetical level
        multiline = None
        skips = self.skips.copy()
        for x in range(0, len(inputstring)):
            c = inputstring[x]
            if hold is not None:
                count += change(c)
                if count >= 0 and c == hold:
                    out.append(self.wrap_passthrough(found, multiline))
                    found = None
                    hold = None
                    count = None
                    multiline = None
                else:
                    if c == "\n":
                        skips = addskip(skips, self.adjust(lineno(x, inputstring)))
                    found += c
            elif found:
                if c == "\\":
                    found = ""
                    hold = "\n"
                    count = 0
                    multiline = False
                elif c == "(":
                    found = ""
                    hold = ")"
                    count = -1
                    multiline = True
                else:
                    out.append("\\" + c)
                    found = None
            elif c == "\\":
                found = True
            else:
                out.append(c)
        if hold is not None or found is not None:
            raise self.make_err(CoconutSyntaxError, "unclosed passthrough", inputstring, x)
        else:
            self.skips = skips
            return "".join(out)

    def leading(self, inputstring):
        """Counts leading whitespace."""
        count = 0
        for x in range(0, len(inputstring)):
            if inputstring[x] == " ":
                if self.indchar is None:
                    self.indchar = " "
                count += 1
            elif inputstring[x] == "\t":
                if self.indchar is None:
                    self.indchar = "\t"
                count += tabworth - x % tabworth
            else:
                break
            if self.indchar != inputstring[x]:
                if self.strict:
                    raise self.make_err(CoconutStyleError, "found mixing of tabs and spaces", inputstring, x)
                else:
                    self.warn(self.make_err(CoconutWarning, "found mixing of tabs and spaces", inputstring, x))
        return count

    def ind_proc(self, inputstring, **kwargs):
        """Processes indentation and fixes line/file endings."""
        lines = inputstring.splitlines()
        new = []
        levels = []
        count = 0
        current = None
        skips = self.skips.copy()
        for ln in range(0, len(lines)):
            line = lines[ln]
            ln += 1
            line_rstrip = line.rstrip()
            if line != line_rstrip:
                if self.strict:
                    raise self.make_err(CoconutStyleError, "found trailing whitespace", line, len(line), self.adjust(ln))
                else:
                    line = line_rstrip
            if new:
                last = new[-1].split("#", 1)[0].rstrip()
            else:
                last = None
            if not line or line.lstrip().startswith("#"):
                if count >= 0:
                    new.append(line)
                else:
                    skips = addskip(skips, self.adjust(ln))
            elif last is not None and last.endswith("\\"):
                if self.strict:
                    raise self.make_err(CoconutStyleError, "found backslash continuation", last, len(last), self.adjust(ln-1))
                else:
                    skips = addskip(skips, self.adjust(ln))
                    new[-1] = last[:-1]+" "+line
            elif count < 0:
                skips = addskip(skips, self.adjust(ln))
                new[-1] = last+" "+line
            else:
                check = self.leading(line)
                if current is None:
                    if check:
                        raise self.make_err(CoconutSyntaxError, "illegal initial indent", line, 0, self.adjust(ln))
                    else:
                        current = 0
                elif check > current:
                    levels.append(current)
                    current = check
                    line = openindent + line
                elif check in levels:
                    point = levels.index(check) + 1
                    line = closeindent*(len(levels[point:]) + 1) + line
                    levels = levels[:point]
                    current = levels.pop()
                elif current != check:
                    raise self.make_err(CoconutSyntaxError, "illegal dedent to unused indentation level", line, 0, self.adjust(ln))
                new.append(line)
            count += change(line)
        self.skips = skips
        if new:
            last = new[-1].split("#", 1)[0].rstrip()
            if last.endswith("\\"):
                raise self.make_err(CoconutSyntaxError, "illegal final backslash continuation", last, len(last), self.adjust(len(new)))
            if count != 0:
                raise self.make_err(CoconutSyntaxError, "unclosed parenthetical", new[-1], len(new[-1]), self.adjust(len(new)))
        new.append(closeindent*len(levels))
        return "\n".join(new)

    def stmt_lambda_proc(self, inputstring, **kwargs):
        """Adds statement lambda definitions."""
        out = []
        for line in inputstring.splitlines():
            for i in range(len(self.stmt_lambdas)):
                name = self.stmt_lambda_name(i)
                if name in line:
                    indents = ""
                    while line.startswith(openindent) or line.startswith(closeindent):
                        indents += line[0]
                        line = line[1:]
                    out.append(indents + self.stmt_lambdas[i])
            out.append(line)
        return "\n".join(out)

    def reind_proc(self, inputstring, **kwargs):
        """Adds back indentation."""
        out = []
        level = 0
        for line in inputstring.splitlines():
            line = line.strip()
            if "#" in line:
                line, comment = line.split("#", 1)
                line = line.rstrip()
                comment = "#" + comment
            else:
                comment = ""
            while line.startswith(openindent) or line.startswith(closeindent):
                if line[0] == openindent:
                    level += 1
                elif line[0] == closeindent:
                    level -= 1
                line = line[1:].lstrip()
            if line and not line.startswith("#"):
                line = " "*self.tablen*level + line
            while line.endswith(openindent) or line.endswith(closeindent):
                if line[-1] == openindent:
                    level += 1
                elif line[-1] == closeindent:
                    level -= 1
                line = line[:-1].rstrip()
            out.append(line + comment)
        return "\n".join(out)

    def linenumber_repl(self, inputstring, linenumbers=None, careful=True, **kwargs):
        """Adds in linenumbers."""
        if self.linenumbers:
            if linenumbers is None:
                linenumbers = True
            out = []
            ln = 1
            fix = False
            for line in inputstring.splitlines():
                try:
                    if line.endswith(lnwrapper):
                        line, index = line[:-1].rsplit("#", 1)
                        ln = self.get_ref(index)
                        if not isinstance(ln, int):
                            raise CoconutException("invalid reference for a linenumber", ln)
                        line = line.rstrip()
                        fix = True
                    elif fix:
                        ln += 1
                        fix = False
                    if linenumbers and line and not line.lstrip().startswith("#"):
                        if self.minify:
                            line += self.wrap_comment(str(ln))
                        else:
                            line += self.wrap_comment("line "+str(ln))
                except CoconutException:
                    if careful:
                        raise
                    fix = False
                out.append(line)
            return "\n".join(out)
        elif linenumbers:
            raise CoconutException("linenumbers must be enabled to pass it as an argument")
        else:
            return inputstring

    def passthrough_repl(self, inputstring, careful=True, **kwargs):
        """Adds back passthroughs."""
        out = []
        index = None
        for x in range(len(inputstring)+1):
            c = inputstring[x] if x != len(inputstring) else None
            try:
                if index is not None:
                    if c is not None and c in nums:
                        index += c
                    elif c == unwrapper and index:
                        ref = self.get_ref(index)
                        if not isinstance(ref, str):
                            raise CoconutException("invalid reference for a passthrough", ref)
                        out.append(ref)
                        index = None
                    elif c != "\\" or index:
                        out.append("\\" + index)
                        if c is not None:
                            out.append(c)
                        index = None
                elif c is not None:
                    if c == "\\":
                        index = ""
                    else:
                        out.append(c)
            except CoconutException:
                if careful:
                    raise
                if index is not None:
                    out.append(index)
                    index = None
                out.append(c)
        return "".join(out)

    def str_repl(self, inputstring, careful=True, **kwargs):
        """Adds back strings."""
        out = []
        comment = None
        string = None
        for x in range(len(inputstring)+1):
            c = inputstring[x] if x != len(inputstring) else None
            try:
                if comment is not None:
                    if c is not None and c in nums:
                        comment += c
                    elif c == unwrapper and comment:
                        ref = self.get_ref(comment)
                        if not isinstance(ref, str):
                            raise CoconutException("invalid reference for a comment", ref)
                        if out and not out[-1].endswith("\n"):
                            out.append(" ")
                        out.append("#" + ref)
                        comment = None
                    else:
                        raise CoconutException("invalid comment marker in", line(x, inputstring))
                elif string is not None:
                    if c is not None and c in nums:
                        string += c
                    elif c == unwrapper and string:
                        ref = self.get_ref(string)
                        if not isinstance(ref, tuple):
                            raise CoconutException("invalid reference for a str", ref)
                        text, strchar, multiline = ref
                        if multiline:
                            out.append(strchar*3 + text + strchar*3)
                        else:
                            out.append(strchar + text + strchar)
                        string = None
                    else:
                        raise CoconutException("invalid string marker in", line(x, inputstring))
                elif c is not None:
                    if c == "#":
                        comment = ""
                    elif c == strwrapper:
                        string = ""
                    else:
                        out.append(c)
            except CoconutException:
                if careful:
                    raise
                if comment is not None:
                    out.append(comment)
                    comment = None
                if string is not None:
                    out.append(string)
                    string = None
                out.append(c)
        return "".join(out)

    def repl_proc(self, inputstring, **kwargs):
        """Processes using replprocs."""
        for repl in self.replprocs:
            inputstring = repl(inputstring, **kwargs)
        return inputstring

    def header_proc(self, inputstring, header="file", initial="initial", usehash=None, **kwargs):
        """Adds the header."""
        pre_header = getheader(initial, self.target, usehash)
        main_header = getheader(header, self.target)
        if self.minify:
            main_header = minify(main_header)
        return pre_header + self.docstring + main_header + inputstring

    def polish(self, inputstring, final_endline=True, **kwargs):
        """Does final polishing touches."""
        return inputstring.rstrip() + ("\n" if final_endline else "")

    def autopep8_proc(self, inputstring, use_autopep8=True, **kwargs):
        """Applies autopep8."""
        if use_autopep8 and self.autopep8_args is not None:
            import autopep8
            return autopep8.fix_code(inputstring, options=autopep8.parse_args(("autopep8",) + self.autopep8_args))
        else:
            return inputstring

# end: PROCESSORS
#-----------------------------------------------------------------------------------------------------------------------
# PARSER HANDLERS:
#-----------------------------------------------------------------------------------------------------------------------

    def set_docstring(self, original, location, tokens):
        """Sets the docstring."""
        if len(tokens) == 2:
            self.docstring = self.reformat(tokens[0]) + "\n\n"
            return tokens[1]
        else:
            raise CoconutException("invalid docstring tokens", tokens)

    def yield_from_handle(self, tokens):
        """Processes Python 3.3 yield from."""
        if len(tokens) != 1:
            raise CoconutException("invalid yield from tokens", tokens)
        elif self.target_info() < (3, 3):
            return (yield_from_var + " = " + tokens[0]
                + "\nfor " + yield_item_var + " in " + yield_from_var + ":\n"
                + openindent + "yield " + yield_item_var + "\n" + closeindent)
        else:
            return "yield from " + tokens[0]

    def endline_handle(self, original, location, tokens):
        """Inserts line number comments when in linenumbers mode."""
        if len(tokens) != 1:
            raise CoconutException("invalid endline tokens", tokens)
        out = tokens[0]
        if self.minify:
            out = out[0]
        if self.linenumbers:
            out = self.wrap_linenumber(self.adjust(lineno(location, original))) + out
        return out

    def item_handle(self, original, location, tokens):
        """Processes items."""
        out = tokens.pop(0)
        for trailer in tokens:
            if isinstance(trailer, str):
                out += trailer
            elif len(trailer) == 1:
                if trailer[0] == "$[]":
                    out = "_coconut.functools.partial(_coconut_igetitem, "+out+")"
                elif trailer[0] == "$":
                    out = "_coconut.functools.partial(_coconut.functools.partial, "+out+")"
                elif trailer[0] == "[]":
                    out = "_coconut.functools.partial(_coconut.operator.getitem, "+out+")"
                elif trailer[0] == ".":
                    out = "_coconut.functools.partial(_coconut.getattr, "+out+")"
                elif trailer[0] == "$(":
                    raise self.make_err(CoconutSyntaxError, "a partial application argument is required", original, location)
                else:
                    raise CoconutException("invalid trailer symbol", trailer[0])
            elif len(trailer) == 2:
                if trailer[0] == "$(":
                    out = "_coconut.functools.partial("+out+", "+trailer[1]+")"
                elif trailer[0] == "$[":
                    out = "_coconut_igetitem("+out+", "+trailer[1]+")"
                elif trailer[0] == "..":
                    out = "_coconut_compose("+out+", "+trailer[1]+")"
                else:
                    raise CoconutException("invalid special trailer", trailer[0])
            else:
                raise CoconutException("invalid trailer tokens", trailer)
        return out

    def augassign_handle(self, tokens):
        """Processes assignments."""
        if len(tokens) == 3:
            name, op, item = tokens
            out = ""
            if op == "|>=":
                out += name+" = ("+item+")("+name+")"
            elif op == "|*>=":
                out += name+" = ("+item+")(*"+name+")"
            elif op == "<|=":
                out += name+" = "+name+"(("+item+"))"
            elif op == "<*|=":
                out += name+" = "+name+"(*("+item+"))"
            elif op == "..=":
                out += name+" = (lambda f, g: lambda *args, **kwargs: f(g(*args, **kwargs)))("+name+", ("+item+"))"
            elif op == "::=":
                ichain_var = lazy_chain_var + "_" + str(self.ichain_count) # necessary to prevent a segfault caused by self-reference
                out += ichain_var + " = " + name + "\n"
                out += name + " = _coconut.itertools.chain.from_iterable(" + lazy_list_handle([ichain_var, "("+item+")"]) + ")"
                self.ichain_count += 1
            else:
                out += name+" "+op+" "+item
            return out
        else:
            raise CoconutException("invalid assignment tokens", tokens)

    def classlist_handle(self, original, location, tokens):
        """Processes class inheritance lists."""
        if len(tokens) == 0:
            if self.target.startswith("3"):
                return ""
            else:
                return "(_coconut.object)"
        elif len(tokens) == 1 and len(tokens[0]) == 1:
            if "tests" in tokens[0].keys():
                return "(" + tokens[0][0] + ")"
            elif "args" in tokens[0].keys():
                if self.target.startswith("3"):
                    return "(" + tokens[0][0] + ")"
                else:
                    raise self.make_err(CoconutTargetError, ("found Python 3 keyword class definition", "3"), original, location)
            else:
                raise CoconutException("invalid inner classlist token", tokens[0])
        else:
            raise CoconutException("invalid classlist tokens", tokens)

    def import_handle(self, original, location, tokens):
        """Universalizes imports."""
        if len(tokens) == 1:
            imp_from, imports = None, tokens[0]
        elif len(tokens) == 2:
            imp_from, imports = tokens
            if imp_from == "__future__":
                raise self.make_err(CoconutSyntaxError, "illegal from __future__ import (Coconut does these automatically)", original, location)
        else:
            raise CoconutException("invalid import tokens", tokens)
        importmap = [] # [((imp | old_imp, imp, version_check), impas), ...]
        for imps in imports:
            if len(imps) == 1:
                imp, impas = imps[0], imps[0]
            else:
                imp, impas = imps
            if imp_from is not None:
                imp = imp_from + "./" + imp # marker for from ... import ...
            old_imp = None
            path = imp.split(".")
            for i in reversed(range(1, len(path)+1)):
                base, exts = ".".join(path[:i]), path[i:]
                clean_base = base.replace("/", "")
                if clean_base in new_to_old_stdlib:
                    old_imp, version_check = new_to_old_stdlib[clean_base]
                    if exts:
                        if "/" in base:
                            old_imp += "./"
                        else:
                            old_imp += "."
                        old_imp += ".".join(exts)
                    break
            if old_imp is None:
                paths = (imp,)
            elif self.target.startswith("2"):
                paths = (old_imp,)
            elif not self.target or self.target_info() < version_check:
                paths = (old_imp, imp, version_check)
            else:
                paths = (imp,)
            importmap.append((paths, impas))
        stmts = []
        for paths, impas in importmap:
            if len(paths) == 1:
                more_stmts = gen_imports(paths[0], impas)
                stmts.extend(more_stmts)
            else:
                first, second, version_check = paths
                stmts.append("if _coconut_sys.version_info < " + str(version_check) + ":")
                first_stmts = gen_imports(first, impas)
                first_stmts[0] = openindent + first_stmts[0]
                first_stmts[-1] += closeindent
                stmts.extend(first_stmts)
                stmts.append("else:")
                second_stmts = gen_imports(second, impas)
                second_stmts[0] = openindent + second_stmts[0]
                second_stmts[-1] += closeindent
                stmts.extend(second_stmts)
        return "\n".join(stmts)

    def complex_raise_stmt_handle(self, tokens):
        """Processes Python 3 raise from statement."""
        if len(tokens) != 2:
            raise CoconutException("invalid raise from tokens", tokens)
        elif self.target.startswith("3"):
            return "raise " + tokens[0] + " from " + tokens[1]
        else:
            return (raise_from_var + " = " + tokens[0] + "\n"
                + raise_from_var + ".__cause__ = " + tokens[1] + "\n"
                + "raise " + raise_from_var)

    def dict_comp_handle(self, original, location, tokens):
        """Processes Python 2.7 dictionary comprehension."""
        if len(tokens) != 3:
            raise CoconutException("invalid dictionary comprehension tokens", tokens)
        elif self.target.startswith("3"):
            key, val, comp = tokens
            return "{" + key + ": " + val + " " + comp + "}"
        else:
            key, val, comp = tokens
            return "dict(((" + key + "), (" + val + ")) " + comp + ")"

    def pattern_error(self, original, loc):
        """Constructs a pattern-matching error message."""
        base_line = clean(self.reformat(line(loc, original)))
        line_wrap = self.wrap_str_of(base_line)
        repr_wrap = self.wrap_str_of(ascii(base_line))
        return ("if not " + match_check_var + ":\n" + openindent
            + match_err_var + ' = _coconut_MatchError("pattern-matching failed for " '
            + repr_wrap + ' " in " + _coconut.repr(_coconut.repr(' + match_to_var + ")))\n"
            + match_err_var + ".pattern = " + line_wrap + "\n"
            + match_err_var + ".value = " + match_to_var
            + "\nraise " + match_err_var + "\n" + closeindent)

    def destructuring_stmt_handle(self, original, loc, tokens):
        """Processes match assign blocks."""
        if len(tokens) == 2:
            matches, item = tokens
            out = match_handle(original, loc, (matches, item, None))
            out += self.pattern_error(original, loc)
            return out
        else:
            raise CoconutException("invalid destructuring assignment tokens", tokens)

    def name_match_funcdef_handle(self, original, loc, tokens):
        """Processes match defs."""
        if len(tokens) == 2:
            func, matches = tokens
            cond = None
        elif len(tokens) == 3:
            func, matches, cond = tokens
        else:
            raise CoconutException("invalid match function definition tokens", tokens)
        matching = matcher()
        matching.match_sequence(("(", matches), match_to_var, typecheck=False)
        if cond is not None:
            matching.add_guard(cond)
        out = "def " + func + " (*" + match_to_var + "):\n" + openindent
        out += match_check_var + " = False\n"
        out += matching.out()
        out += self.pattern_error(original, loc)
        return out

    def op_match_funcdef_handle(self, original, loc, tokens):
        """Processes infix match defs."""
        if len(tokens) == 3:
            name_tokens = get_infix_items(tokens)
        elif len(tokens) == 4:
            name_tokens = get_infix_items(tokens[:-1]) + tuple(tokens[-1:])
        else:
            raise CoconutException("invalid infix match function definition tokens", tokens)
        return self.name_match_funcdef_handle(original, loc, name_tokens)

    def set_literal_handle(self, tokens):
        """Converts set literals to the right form for the target Python."""
        if len(tokens) != 1:
            raise CoconutException("invalid set literal tokens", tokens)
        elif len(tokens[0]) != 1:
            raise CoconutException("invalid set literal item", tokens[0])
        elif self.target_info() < (2, 7):
            return "_coconut.set(" + set_to_tuple(tokens[0]) + ")"
        else:
            return "{" + tokens[0][0] + "}"

    def set_letter_literal_handle(self, tokens):
        """Processes set literals."""
        if len(tokens) == 1:
            set_type = tokens[0]
            if set_type == "s":
                return "_coconut.set()"
            elif set_type == "f":
                return "_coconut.frozenset()"
            else:
                raise CoconutException("invalid set type", set_type)
        elif len(tokens) == 2:
            set_type, set_items = tokens
            if len(set_items) != 1:
                raise CoconutException("invalid set literal item", tokens[0])
            elif set_type == "s":
                return self.set_literal_handle([set_items])
            elif set_type == "f":
                return "_coconut.frozenset(" + set_to_tuple(set_items) + ")"
            else:
                raise CoconutException("invalid set type", set_type)
        else:
            raise CoconutException("invalid set literal tokens", tokens)

    def exec_stmt_handle(self, tokens):
        """Handles Python-3-style exec statements."""
        if len(tokens) < 1 or len(tokens) > 3:
            raise CoconutException("invalid exec statement tokens", tokens)
        elif self.target.startswith("2"):
            out = "exec " + tokens[0]
            if len(tokens) > 1:
                out += " in " + ", ".join(tokens[1:])
            return out
        else:
            return "exec(" + ", ".join(tokens) + ")"

    def stmt_lambda_name(self, index=None):
        """Return the next (or specified) statement lambda name."""
        if index is None:
            index = len(self.stmt_lambdas)
        return outer_stmt_lambda_var + "_" + str(index)

    def stmt_lambdef_handle(self, tokens):
        """Handles multi-line lambdef statements."""
        if len(tokens) == 2:
            params, stmts = tokens
        elif len(tokens) == 3:
            params, stmts, last = tokens
            if "tests" in tokens.keys():
                stmts = stmts.asList() + ["return " + last]
            else:
                stmts = stmts.asList() + [last]
        else:
            raise CoconutException("invalid statement lambda tokens", tokens)
        self.stmt_lambdas.append(
<<<<<<< HEAD
            "def " + name + params + ":\n"
            + openindent + "\n".join(stmts) + closeindent
=======
            "def " + outer_name + "(closure):\n"
            + openindent + "vars = _coconut.globals().copy()\n"
            + "vars.update(_coconut.locals())\nvars.update(closure)\n"
            + self.exec_stmt_handle([self.wrap_str_of(inner_funcdef), "vars"]) + "\n"
            + 'return vars["' + inner_stmt_lambda_var + '"]' + closeindent
>>>>>>> aebb6140
        )
        return name + "(_coconut.locals())"

# end: PARSER HANDLERS
#-----------------------------------------------------------------------------------------------------------------------
# CHECKING HANDLERS:
#-----------------------------------------------------------------------------------------------------------------------

    def check_strict(self, name, original, location, tokens):
        """Checks that syntax meets --strict requirements."""
        if len(tokens) != 1:
            raise CoconutException("invalid "+name+" tokens", tokens)
        elif self.strict:
            raise self.make_err(CoconutStyleError, "found "+name, original, location)
        else:
            return tokens[0]

    def lambdef_check(self, original, location, tokens):
        """Checks for Python-style lambdas."""
        return self.check_strict("Python-style lambda", original, location, tokens)

    def u_string_check(self, original, location, tokens):
        """Checks for Python2-style unicode strings."""
        return self.check_strict("Python-2-style unicode string", original, location, tokens)

    def check_py(self, version, name, original, location, tokens):
        """Checks for Python-version-specific syntax."""
        if len(tokens) != 1:
            raise CoconutException("invalid "+name+" tokens", tokens)
        elif self.target_info() < target_info(version):
            raise self.make_err(CoconutTargetError, ("found Python "+version+" " + name, version), original, location)
        else:
            return tokens[0]

    def name_check(self, original, location, tokens):
        """Checks for Python 3 exec function."""
        if len(tokens) != 1:
            raise CoconutException("invalid name tokens", tokens)
        elif tokens[0] == "exec":
            return self.check_py("3", "exec function", original, location, tokens)
        else:
            return tokens[0]

    def typedef_check(self, original, location, tokens):
        """Checks for Python 3 type defs."""
        return self.check_py("3", "type annotation", original, location, tokens)

    def nonlocal_check(self, original, location, tokens):
        """Checks for Python 3 nonlocal statement."""
        return self.check_py("3", "nonlocal statement", original, location, tokens)

    def star_assign_item_check(self, original, location, tokens):
        """Checks for Python 3 starred assignment."""
        return self.check_py("3", "starred assignment", original, location, tokens)

    def matrix_at_check(self, original, location, tokens):
        """Checks for Python 3.5 matrix multiplication."""
        return self.check_py("35", "matrix multiplication", original, location, tokens)

    def async_stmt_check(self, original, location, tokens):
        """Checks for Python 3.5 async statement."""
        return self.check_py("35", "async statement", original, location, tokens)

    def await_keyword_check(self, original, location, tokens):
        """Checks for Python 3.5 await expression."""
        return self.check_py("35", "await expression", original, location, tokens)

    def star_expr_check(self, original, location, tokens):
        """Checks for Python 3.5 star unpacking."""
        return self.check_py("35", "star unpacking", original, location, tokens)

    def f_string_check(self, original, location, tokens):
        """Checks for Python 3.5 format strings."""
        return self.check_py("36", "format string", original, location, tokens)

# end: CHECKING HANDLERS
#-----------------------------------------------------------------------------------------------------------------------
# GRAMMAR:
#-----------------------------------------------------------------------------------------------------------------------

    comma = Literal(",")
    dubstar = Literal("**")
    star = ~dubstar+Literal("*")
    at = Literal("@")
    arrow = Literal("->") | fixto(Literal("\u2192"), "->")
    dubcolon = Literal("::")
    unsafe_colon = Literal(":")
    colon = ~dubcolon+unsafe_colon
    semicolon = Literal(";")
    eq = Literal("==")
    equals = ~eq+Literal("=")
    lbrack = Literal("[")
    rbrack = Literal("]")
    lbrace = Literal("{")
    rbrace = Literal("}")
    lbanana = ~Literal("(|)")+~Literal("(|>)")+~Literal("(|*>)")+Literal("(|")
    rbanana = Literal("|)")
    lparen = ~lbanana+Literal("(")
    rparen = ~rbanana+Literal(")")
    unsafe_dot = Literal(".")
    dot = ~Literal("..")+unsafe_dot
    plus = Literal("+")
    minus = ~Literal("->")+Literal("-")
    dubslash = Literal("//")
    slash = ~dubslash+Literal("/")
    pipeline = Literal("|>") | fixto(Literal("\u21a6"), "|>")
    starpipe = Literal("|*>") | fixto(Literal("*\u21a6"), "|*>")
    backpipe = Literal("<|") | fixto(Literal("\u21a4"), "<|")
    backstarpipe = Literal("<*|") | fixto(Literal("\u21a4*"), "<*|")
    amp = Literal("&") | fixto(Literal("\u2227") | Literal("\u2229"), "&")
    caret = Literal("^") | fixto(Literal("\u22bb") | Literal("\u2295"), "^")
    bar = ~Literal("|>")+~Literal("|*>")+Literal("|") | fixto(Literal("\u2228") | Literal("\u222a"), "|")
    percent = Literal("%")
    dotdot = ~Literal("...")+Literal("..") | fixto(Literal("\u2218"), "..")
    dollar = Literal("$")
    ellipses = fixto(Literal("...") | Literal("\u2026"), "...")
    lshift = Literal("<<") | fixto(Literal("\xab"), "<<")
    rshift = Literal(">>") | fixto(Literal("\xbb"), ">>")
    tilde = Literal("~") | fixto(~Literal("\xac=")+Literal("\xac"), "~")
    underscore = Literal("_")
    pound = Literal("#")
    backtick = Literal("`")
    dubbackslash = Literal("\\\\")
    backslash = ~dubbackslash+Literal("\\")

    lt = ~Literal("<<")+~Literal("<=")+Literal("<")
    gt = ~Literal(">>")+~Literal(">=")+Literal(">")
    le = Literal("<=") | fixto(Literal("\u2264"), "<=")
    ge = Literal(">=") | fixto(Literal("\u2265"), ">=")
    ne = Literal("!=") | fixto(Literal("\xac=") | Literal("\u2260"), "!=")

    mul_star = fixto(star | Literal("\u22c5"), "*")
    exp_dubstar = fixto(dubstar | Literal("\u2191"), "**")
    neg_minus = fixto(minus | Literal("\u207b"), "-")
    sub_minus = fixto(minus | Literal("\u2212"), "-")
    div_slash = fixto(slash | Literal("\xf7")+~slash, "/")
    div_dubslash = fixto(dubslash | Combine(Literal("\xf7")+slash), "//")
    matrix_at_ref = fixto(at | Literal("\xd7"), "@")
    matrix_at = Forward()

    name = Forward()
    name_ref = ~Literal(reserved_prefix) + Regex(r"\b(?![0-9])\w+\b")
    for k in keywords + const_vars:
        name_ref = ~Keyword(k) + name_ref
    for k in reserved_vars:
        name_ref |= backslash.suppress() + Keyword(k)
    dotted_name = condense(name + ZeroOrMore(dot + name))

    integer = Combine(Word(nums) + ZeroOrMore(underscore.suppress() + Word(nums)))
    binint = Combine(Word("01") + ZeroOrMore(underscore.suppress() + Word("01")))
    octint = Combine(Word("01234567") + ZeroOrMore(underscore.suppress() + Word("01234567")))
    hexint = Combine(Word(hexnums) + ZeroOrMore(underscore.suppress() + Word(hexnums)))

    basenum = Combine(integer + dot + Optional(integer) | Optional(integer) + dot + integer) | integer
    sci_e = Combine(CaselessLiteral("e") + Optional(plus | neg_minus))
    numitem = Combine(basenum + sci_e + integer) | basenum
    complex_i = CaselessLiteral("j") | fixto(CaselessLiteral("i"), "j")
    complex_num = Combine(numitem + complex_i)
    bin_num = Combine(CaselessLiteral("0b") + Optional(underscore.suppress()) + binint)
    oct_num = Combine(CaselessLiteral("0o") + Optional(underscore.suppress()) + octint)
    hex_num = Combine(CaselessLiteral("0x") + Optional(underscore.suppress()) + hexint)
    number = bin_num | oct_num | hex_num | complex_num | numitem

    moduledoc_item = Forward()
    unwrap = Literal(unwrapper)
    string_item = Combine(Literal(strwrapper) + integer + unwrap)
    comment = Combine(pound + integer + unwrap)
    passthrough = Combine(backslash + integer + unwrap)
    passthrough_block = Combine(fixto(dubbackslash, "\\", copy=True) + integer + unwrap)

    endline = Forward()
    endline_ref = condense(OneOrMore(Literal("\n")))
    lineitem = Combine(Optional(comment) + endline)
    newline = condense(OneOrMore(lineitem))
    start_marker = StringStart()
    moduledoc_marker = condense(ZeroOrMore(lineitem) - Optional(moduledoc_item))
    end_marker = StringEnd()
    indent = Literal(openindent)
    dedent = Literal(closeindent)

    u_string = Forward()
    f_string = Forward()
    bit_b = Optional(CaselessLiteral("b"))
    raw_r = Optional(CaselessLiteral("r"))
    b_string = Combine((bit_b + raw_r | raw_r + bit_b) + string_item)
    unicode_u = CaselessLiteral("u").suppress()
    u_string_ref = Combine((unicode_u + raw_r | raw_r + unicode_u) + string_item)
    format_f = CaselessLiteral("f")
    f_string_ref = Combine((format_f + raw_r | raw_r + format_f) + string_item)
    string = trace(b_string | u_string | f_string, "string")
    moduledoc = string + newline
    docstring = condense(moduledoc, copy=True)

    augassign = (
        Combine(pipeline + equals)
        | Combine(starpipe + equals)
        | Combine(backpipe + equals)
        | Combine(backstarpipe + equals)
        | Combine(dotdot + equals)
        | Combine(dubcolon + equals)
        | Combine(div_dubslash + equals)
        | Combine(div_slash + equals)
        | Combine(exp_dubstar + equals)
        | Combine(mul_star + equals)
        | Combine(plus + equals)
        | Combine(sub_minus + equals)
        | Combine(percent + equals)
        | Combine(amp + equals)
        | Combine(bar + equals)
        | Combine(caret + equals)
        | Combine(lshift + equals)
        | Combine(rshift + equals)
        | Combine(matrix_at + equals)
        )

    comp_op = (le | ge | ne | lt | gt | eq
               | addspace(Keyword("not") + Keyword("in"))
               | Keyword("in")
               | addspace(Keyword("is") + Keyword("not"))
               | Keyword("is")
               )

    test = Forward()
    expr = Forward()
    star_expr = Forward()
    dubstar_expr = Forward()
    comp_for = Forward()
    test_nochain = Forward()
    test_nocond = Forward()

    testlist = trace(itemlist(test, comma), "testlist")
    testlist_star_expr = trace(itemlist(test | star_expr, comma), "testlist_star_expr")
    multi_testlist = trace(addspace(OneOrMore(condense(test + comma)) + Optional(test)), "multi_testlist")

    yield_from = Forward()
    dict_comp = Forward()
    yield_classic = addspace(Keyword("yield") + testlist)
    yield_from_ref = Keyword("yield").suppress() + Keyword("from").suppress() + test
    yield_expr = yield_from | yield_classic
    dict_comp_ref = lbrace.suppress() + (test + colon.suppress() + test | dubstar_expr) + comp_for + rbrace.suppress()
    dict_item = condense(lbrace + Optional(itemlist(addspace(condense(test + colon) + test) | dubstar_expr, comma)) + rbrace)
    test_expr = yield_expr | testlist_star_expr

    op_item = (
        fixto(pipeline, "_coconut_pipe", copy=True)
        | fixto(starpipe, "_coconut_starpipe", copy=True)
        | fixto(backpipe, "_coconut_backpipe", copy=True)
        | fixto(backstarpipe, "_coconut_backstarpipe", copy=True)
        | fixto(dotdot, "_coconut_compose", copy=True)
        | fixto(Keyword("and"), "_coconut_bool_and", copy=True)
        | fixto(Keyword("or"), "_coconut_bool_or", copy=True)
        | fixto(minus, "_coconut_minus", copy=True)
        | fixto(dot, "_coconut.getattr", copy=True)
        | fixto(dubcolon, "_coconut.itertools.chain", copy=True)
        | fixto(dollar, "_coconut.functools.partial", copy=True)
        | fixto(exp_dubstar, "_coconut.operator.pow", copy=True)
        | fixto(mul_star, "_coconut.operator.mul", copy=True)
        | fixto(div_dubslash, "_coconut.operator.floordiv", copy=True)
        | fixto(div_slash, "_coconut.operator.truediv", copy=True)
        | fixto(percent, "_coconut.operator.mod", copy=True)
        | fixto(plus, "_coconut.operator.add", copy=True)
        | fixto(amp, "_coconut.operator.and_", copy=True)
        | fixto(caret, "_coconut.operator.xor", copy=True)
        | fixto(bar, "_coconut.operator.or_", copy=True)
        | fixto(lshift, "_coconut.operator.lshift", copy=True)
        | fixto(rshift, "_coconut.operator.rshift", copy=True)
        | fixto(lt, "_coconut.operator.lt", copy=True)
        | fixto(gt, "_coconut.operator.gt", copy=True)
        | fixto(eq, "_coconut.operator.eq", copy=True)
        | fixto(le, "_coconut.operator.le", copy=True)
        | fixto(ge, "_coconut.operator.ge", copy=True)
        | fixto(ne, "_coconut.operator.ne", copy=True)
        | fixto(tilde, "_coconut.operator.inv", copy=True)
        | fixto(matrix_at, "_coconut.operator.matmul", copy=True)
        | fixto(Keyword("not"), "_coconut.operator.not_")
        | fixto(Keyword("is"), "_coconut.operator.is_")
        | fixto(Keyword("in"), "_coconut.operator.contains")
    )

    typedef = Forward()
    typedef_ref = addspace(condense(name + colon) + test)
    tfpdef = typedef | name
    default = condense(equals + test)

    argslist = trace(Optional(itemlist(condense(
        dubstar + tfpdef
        | star + Optional(tfpdef)
        | tfpdef + Optional(default)
        ), comma)), "argslist")
    varargslist = trace(Optional(itemlist(condense(
        dubstar + name
        | star + Optional(name)
        | name + Optional(default)
        ), comma)), "varargslist")
    parameters = condense(lparen + argslist + rparen)

    callargslist = Optional(trace(
        attach(addspace(test + comp_for), add_paren_handle)
        | itemlist(condense(dubstar + test | star + test | name + default | test), comma)
        | op_item
        , "callargslist"))
    methodcaller_args = (
        itemlist(condense(name + default | test), comma)
        | op_item
        )

    slicetest = Optional(test_nochain)
    sliceop = condense(unsafe_colon + slicetest)
    subscript = condense(slicetest + sliceop + Optional(sliceop)) | test
    subscriptlist = itemlist(subscript, comma)

    slicetestgroup = Optional(test_nochain, default="")
    sliceopgroup = unsafe_colon.suppress() + slicetestgroup
    subscriptgroup = attach(slicetestgroup + sliceopgroup + Optional(sliceopgroup) | test, subscriptgroup_handle)

    testlist_comp = addspace((test | star_expr) + comp_for) | testlist_star_expr
    list_comp = condense(lbrack + Optional(testlist_comp) + rbrack)
    composable_atom = trace(
        name
        | condense(lparen + Optional(yield_expr | testlist_comp) + rparen)
        | lparen.suppress() + op_item + rparen.suppress()
        , "composable_atom")
    keyword_atom = Keyword(const_vars[0])
    for x in range(1, len(const_vars)):
        keyword_atom |= Keyword(const_vars[x])
    string_atom = addspace(OneOrMore(string))
    passthrough_atom = trace(addspace(OneOrMore(passthrough)), "passthrough_atom")
    attr_atom = attach(dot.suppress() + name + Optional(lparen.suppress() + methodcaller_args + rparen.suppress()), attr_handle)
    itemgetter_atom = attach(dot.suppress() + condense(Optional(dollar) + lbrack) + subscriptgroup + rbrack.suppress(), itemgetter_handle)
    set_literal = Forward()
    set_letter_literal = Forward()
    set_s = fixto(CaselessLiteral("s"), "s")
    set_f = fixto(CaselessLiteral("f"), "f")
    set_letter = set_s | set_f
    setmaker = Group(addspace(test + comp_for)("comp") | multi_testlist("list") | test("test"))
    set_literal_ref = lbrace.suppress() + setmaker + rbrace.suppress()
    set_letter_literal_ref = set_letter + lbrace.suppress() + Optional(setmaker) + rbrace.suppress()
    lazy_items = Optional(test + ZeroOrMore(comma.suppress() + test) + Optional(comma.suppress()))
    lazy_list = attach(lbanana.suppress() + lazy_items + rbanana.suppress(), lazy_list_handle)
    const_atom = (
        keyword_atom
        | number
        | string_atom
        )
    known_atom = trace(
        const_atom
        | ellipses
        | attr_atom
        | itemgetter_atom
        | list_comp
        | dict_comp
        | dict_item
        | set_literal
        | set_letter_literal
        | lazy_list
        , "known_atom")
    atom = (
        known_atom
        | passthrough_atom
        | composable_atom
        )

    simple_trailer = (
        condense(lbrack + subscriptlist + rbrack)
        | condense(dot + name)
        )
    complex_trailer = (
        condense(lparen + callargslist + rparen)
        | Group(condense(dollar + lparen) + callargslist + rparen.suppress())
        | Group(dotdot + composable_atom)
        | Group(condense(dollar + lbrack) + subscriptgroup + rbrack.suppress())
        | Group(condense(dollar + lbrack + rbrack))
        | Group(dollar)
        | Group(condense(lbrack + rbrack))
        | Group(~(dot + (name | lbrack)) + dot)
        )
    trailer = simple_trailer | complex_trailer

    atom_item = Forward()
    atom_item_ref = atom + ZeroOrMore(trailer)
    simple_assign = Forward()
    simple_assign_ref = (name | passthrough_atom) + ZeroOrMore(ZeroOrMore(complex_trailer) + OneOrMore(simple_trailer))

    assignlist = Forward()
    star_assign_item = Forward()
    simple_assignlist = parenwrap(lparen, itemlist(simple_assign, comma), rparen)
    base_assign_item = condense(simple_assign | lparen + assignlist + rparen | lbrack + assignlist + rbrack)
    star_assign_item_ref = condense(star + base_assign_item)
    assign_item = star_assign_item | base_assign_item
    assignlist <<= itemlist(assign_item, comma)

    factor = Forward()
    await_keyword = Forward()
    await_keyword_ref = Keyword("await")
    power = trace(condense(addspace(Optional(await_keyword) + atom_item) + Optional(exp_dubstar + factor)), "power")
    unary = plus | neg_minus | tilde

    factor <<= trace(condense(ZeroOrMore(unary) + power), "factor")

    mulop = mul_star | div_dubslash | div_slash | percent | matrix_at
    term = addspace(factor + ZeroOrMore(mulop + factor))
    arith = plus | sub_minus
    arith_expr = addspace(term + ZeroOrMore(arith + term))

    shift = lshift | rshift
    shift_expr = addspace(arith_expr + ZeroOrMore(shift + arith_expr))
    and_expr = addspace(shift_expr + ZeroOrMore(amp + shift_expr))
    xor_expr = addspace(and_expr + ZeroOrMore(caret + and_expr))
    or_expr = addspace(xor_expr + ZeroOrMore(bar + xor_expr))

    chain_expr = attach(or_expr + ZeroOrMore(dubcolon.suppress() + or_expr), chain_handle)

    infix_expr = Forward()
    infix_op = condense(backtick.suppress() + chain_expr + backtick.suppress())
    infix_item = attach(Group(Optional(chain_expr)) + infix_op + Group(Optional(infix_expr)), infix_handle)
    infix_expr <<= infix_item | chain_expr
    nochain_infix_expr = Forward()
    nochain_infix_item = attach(Group(Optional(or_expr)) + infix_op + Group(Optional(nochain_infix_expr)), infix_handle)
    nochain_infix_expr <<= nochain_infix_item | or_expr

    pipe_op = pipeline | starpipe | backpipe | backstarpipe
    pipe_expr = attach(infix_expr + ZeroOrMore(pipe_op + infix_expr), pipe_handle)
    nochain_pipe_expr = attach(nochain_infix_expr + ZeroOrMore(pipe_op + nochain_infix_expr), pipe_handle)

    expr <<= trace(pipe_expr, "expr")
    star_expr_ref = condense(star + expr)
    dubstar_expr_ref = condense(dubstar + expr)
    comparison = addspace(expr + ZeroOrMore(comp_op + expr))
    not_test = addspace(ZeroOrMore(Keyword("not")) + comparison)
    and_test = addspace(not_test + ZeroOrMore(Keyword("and") + not_test))
    or_test = addspace(and_test + ZeroOrMore(Keyword("or") + and_test))
    test_item = trace(or_test, "test_item")
    nochain_expr = trace(nochain_pipe_expr, "nochain_expr")
    nochain_comparison = addspace(nochain_expr + ZeroOrMore(comp_op + nochain_expr))
    nochain_not_test = addspace(ZeroOrMore(Keyword("not")) + nochain_comparison)
    nochain_and_test = addspace(nochain_not_test + ZeroOrMore(Keyword("and") + nochain_not_test))
    nochain_or_test = addspace(nochain_and_test + ZeroOrMore(Keyword("or") + nochain_and_test))
    nochain_test_item = trace(nochain_or_test, "nochain_test_item")

    small_stmt = Forward()
    simple_stmt = Forward()
    simple_compound_stmt = Forward()
    stmt = Forward()
    suite = Forward()
    base_suite = Forward()
    classlist = Forward()

    classic_lambdef = Forward()
    classic_lambdef_params = parenwrap(lparen, varargslist, rparen)
    new_lambdef_params = lparen.suppress() + varargslist + rparen.suppress()
    classic_lambdef_ref = addspace(Keyword("lambda") + condense(classic_lambdef_params + colon))
    new_lambdef = attach(new_lambdef_params + arrow.suppress(), lambdef_handle)
    implicit_lambdef = fixto(arrow, "lambda _=None:", copy=True)
    lambdef_base = classic_lambdef | new_lambdef | implicit_lambdef

    stmt_lambdef = Forward()
    closing_stmt = testlist("tests") ^ small_stmt
    stmt_lambdef_ref = (
        Keyword("def").suppress() + Optional(parameters, default="(_=None)") + arrow.suppress()
        + (
            Group(OneOrMore(small_stmt + semicolon.suppress())) + Optional(closing_stmt)
            | Group(ZeroOrMore(small_stmt + semicolon.suppress())) + closing_stmt
            )
        )

    lambdef = trace(addspace(lambdef_base + test) | stmt_lambdef, "lambdef")
    lambdef_nocond = trace(addspace(lambdef_base + test_nocond), "lambdef_nocond")
    lambdef_nochain = trace(addspace(lambdef_base + test_nochain), "lambdef_nochain")

    test <<= trace(lambdef | addspace(test_item + Optional(Keyword("if") + test_item + Keyword("else") + test)), "test")
    test_nocond <<= trace(lambdef_nocond | test_item, "test_nocond")
    test_nochain <<= trace(lambdef_nochain
        | addspace(nochain_test_item + Optional(Keyword("if") + nochain_test_item + Keyword("else") + test_nochain)), "test_nochain")

    classlist_ref = Optional(
        lparen.suppress() + rparen.suppress()
        | Group(
            lparen.suppress() + testlist("tests") + rparen.suppress()
            | lparen.suppress() + callargslist("args") + rparen.suppress()
            )
        )
    classdef = condense(addspace(Keyword("class") - name) + classlist + suite)
    comp_iter = Forward()
    comp_for <<= trace(addspace(Keyword("for") + assignlist + Keyword("in") + test_item + Optional(comp_iter)), "comp_for")
    comp_if = addspace(Keyword("if") + test_nocond + Optional(comp_iter))
    comp_iter <<= comp_for | comp_if

    complex_raise_stmt = Forward()
    pass_stmt = Keyword("pass")
    break_stmt = Keyword("break")
    continue_stmt = Keyword("continue")
    return_stmt = addspace(Keyword("return") - Optional(testlist))
    simple_raise_stmt = addspace(Keyword("raise") + Optional(test))
    complex_raise_stmt_ref = Keyword("raise").suppress() + test + Keyword("from").suppress() - test
    raise_stmt = complex_raise_stmt | simple_raise_stmt
    flow_stmt = break_stmt | continue_stmt | return_stmt | raise_stmt | yield_expr

    dotted_as_name = Group(dotted_name - Optional(Keyword("as").suppress() - name))
    import_as_name = Group(name - Optional(Keyword("as").suppress() - name))
    import_names = Group(parenwrap(lparen, tokenlist(dotted_as_name, comma), rparen, tokens=True))
    import_from_names = Group(parenwrap(lparen, tokenlist(import_as_name, comma), rparen, tokens=True))
    import_name = Keyword("import").suppress() - import_names
    import_from = (Keyword("from").suppress()
        - condense(ZeroOrMore(unsafe_dot) + dotted_name | OneOrMore(unsafe_dot))
        - Keyword("import").suppress() - (Group(star) | import_from_names))
    import_stmt = Forward()
    import_stmt_ref = import_from | import_name

    nonlocal_stmt = Forward()
    namelist = parenwrap(lparen, itemlist(name, comma), rparen)
    global_stmt = addspace(Keyword("global") - namelist)
    nonlocal_stmt_ref = addspace(Keyword("nonlocal") - namelist)
    del_stmt = addspace(Keyword("del") - simple_assignlist)
    with_item = addspace(test - Optional(Keyword("as") - name))
    with_item_list = parenwrap(lparen, condense(itemlist(with_item, comma)), rparen)

    match = Forward()
    matchlist_list = Group(Optional(tokenlist(match, comma)))
    matchlist_tuple = Group(Optional(match + OneOrMore(comma.suppress() + match) + Optional(comma.suppress()) | match + comma.suppress()))
    match_const = const_atom | condense(equals.suppress() + atom_item)
    matchlist_set = Group(Optional(tokenlist(match_const, comma)))
    match_pair = Group(match_const + colon.suppress() + match)
    matchlist_dict = Group(Optional(tokenlist(match_pair, comma)))
    match_list = lbrack + matchlist_list + rbrack.suppress()
    match_tuple = lparen + matchlist_tuple + rparen.suppress()
    match_lazy = lbanana + matchlist_list + rbanana.suppress()
    base_match = Group(
        match_const("const")
        | (lparen.suppress() + match + rparen.suppress())("paren")
        | (lbrace.suppress() + matchlist_dict + rbrace.suppress())("dict")
        | (Optional(set_s.suppress()) + lbrace.suppress() + matchlist_set + rbrace.suppress())("set")
        | ((match_list | match_tuple | match_lazy) + dubcolon.suppress() + name)("iter")
        | match_lazy("iter")
        | (match_list + plus.suppress() + name + plus.suppress() + match_list)("mseries")
        | (match_tuple + plus.suppress() + name + plus.suppress() + match_tuple)("mseries")
        | ((match_list | match_tuple) + Optional(plus.suppress() + name))("series")
        | (name + plus.suppress() + (match_list | match_tuple))("rseries")
        | (name + lparen.suppress() + matchlist_list + rparen.suppress())("data")
        | name("var")
        )
    matchlist_trailer = base_match + OneOrMore(Keyword("as") + name | Keyword("is") + atom_item)
    as_match = Group(matchlist_trailer("trailer")) | base_match
    matchlist_and = as_match + OneOrMore(Keyword("and").suppress() + as_match)
    and_match = Group(matchlist_and("and")) | as_match
    matchlist_or = and_match + OneOrMore(Keyword("or").suppress() + and_match)
    or_match = Group(matchlist_or("or")) | and_match
    match <<= trace(or_match, "match")

    else_suite = condense(colon + trace(attach(simple_compound_stmt, else_handle, copy=True), "else_suite")) | suite
    else_stmt = condense(Keyword("else") - else_suite)

    match_guard = Optional(Keyword("if").suppress() + test)
    full_suite = colon.suppress() + Group((newline.suppress() + indent.suppress() + OneOrMore(stmt) + dedent.suppress()) | simple_stmt)
    full_match = trace(attach(
        Keyword("match").suppress() + match + Keyword("in").suppress() - test - match_guard - full_suite
        , match_handle), "full_match")
    match_stmt = condense(full_match - Optional(else_stmt))

    destructuring_stmt = Forward()
    destructuring_stmt_ref = match + equals.suppress() - test_expr - newline.suppress()
    match_assign_stmt = Keyword("match").suppress() + destructuring_stmt

    case_match = trace(Group(
        Keyword("match").suppress() - match - Optional(Keyword("if").suppress() - test) - full_suite
        ), "case_match")
    case_stmt = attach(
        Keyword("case").suppress() + test - colon.suppress() - newline.suppress()
        - indent.suppress() - Group(OneOrMore(case_match))
        - dedent.suppress() - Optional(Keyword("else").suppress() - else_suite)
        , case_handle)

    exec_stmt = Forward()
    assert_stmt = addspace(Keyword("assert") - testlist)
    if_stmt = condense(addspace(Keyword("if") - condense(test - suite))
                       - ZeroOrMore(addspace(Keyword("elif") - condense(test - suite)))
                       - Optional(else_stmt)
                       )
    while_stmt = addspace(Keyword("while") - condense(test - suite - Optional(else_stmt)))
    for_stmt = addspace(Keyword("for") - assignlist - Keyword("in") - condense(testlist - suite - Optional(else_stmt)))
    except_clause = attach(Keyword("except").suppress() + (
            multi_testlist("list") | test("test")
        ) - Optional(Keyword("as").suppress() - name), except_handle)
    try_stmt = condense(Keyword("try") - suite + (
        Keyword("finally") - suite
        | (
            OneOrMore(except_clause - suite) - Optional(Keyword("except") - suite)
            | Keyword("except") - suite
          ) - Optional(else_stmt) - Optional(Keyword("finally") - suite)
        ))
    with_stmt = addspace(Keyword("with") - with_item_list - suite)
    exec_stmt_ref = Keyword("exec").suppress() + lparen.suppress() + test + Optional(
        comma.suppress() + test + Optional(
            comma.suppress() + test + Optional(
                comma.suppress()
                )
            )
        ) + rparen.suppress()

    return_typedef = Forward()
    async_funcdef = Forward()
    async_block = Forward()
    name_funcdef = condense(name + parameters)
    op_funcdef_arg = name | condense(lparen.suppress() + tfpdef + Optional(default) + rparen.suppress())
    op_funcdef_name = backtick.suppress() + name + backtick.suppress()
    op_funcdef = attach(Group(Optional(op_funcdef_arg)) + op_funcdef_name + Group(Optional(op_funcdef_arg)), op_funcdef_handle)
    return_typedef_ref = addspace(arrow + test)
    base_funcdef = addspace((op_funcdef | name_funcdef) + Optional(return_typedef))
    funcdef = trace(addspace(Keyword("def") + condense(base_funcdef + suite)), "funcdef")
    math_funcdef = trace(condense(
        attach(Keyword("def").suppress() + base_funcdef + equals.suppress() - test_expr, func_handle)
        - newline), "math_funcdef")
    async_funcdef_ref = addspace(Keyword("async") + (funcdef | math_funcdef))
    async_block_ref = addspace(Keyword("async") + (with_stmt | for_stmt))

    name_match_funcdef = Forward()
    op_match_funcdef = Forward()
    async_match_funcdef = Forward()
    name_match_funcdef_ref = name + lparen.suppress() + matchlist_list + match_guard + rparen.suppress()
    op_match_funcdef_arg = lparen.suppress() + match + rparen.suppress()
    op_match_funcdef_ref = Group(Optional(op_match_funcdef_arg)) + op_funcdef_name + Group(Optional(op_match_funcdef_arg)) + match_guard
    base_match_funcdef = Keyword("def").suppress() + (op_match_funcdef | name_match_funcdef)
    full_match_funcdef = trace(attach(base_match_funcdef + full_suite, full_match_funcdef_handle), "base_match_funcdef")
    math_match_funcdef = attach(
        Optional(Keyword("match").suppress()) + base_match_funcdef + equals.suppress() - test_expr
        , match_func_handle) - newline
    match_funcdef = Optional(Keyword("match").suppress()) + full_match_funcdef
    async_match_funcdef_ref = addspace(
        (Optional(Keyword("match")).suppress() + Keyword("async") | Keyword("async") + Optional(Keyword("match")).suppress())
        + (full_match_funcdef | math_match_funcdef))
    async_stmt = async_block | async_funcdef | async_match_funcdef_ref

    data_args = Optional(lparen.suppress() + Optional(itemlist(~underscore + name, comma)) + rparen.suppress())
    data_suite = colon.suppress() - Group(
        (newline.suppress() + indent.suppress() + Optional(docstring) + Group(OneOrMore(stmt)) + dedent.suppress())("complex")
        | (newline.suppress() + indent.suppress() + docstring + dedent.suppress() | docstring)("docstring")
        | simple_stmt("simple"))
    datadef = condense(attach(Keyword("data").suppress() + name - data_args - data_suite, data_handle))

    simple_decorator = condense(dotted_name + Optional(lparen + callargslist + rparen))("simple")
    complex_decorator = test("test")
    decorators = attach(OneOrMore(at.suppress() - Group(simple_decorator ^ complex_decorator) - newline.suppress()), decorator_handle)
    decoratable_stmt = trace(
        classdef
        | datadef
        | funcdef
        | async_funcdef
        | async_match_funcdef
        | math_funcdef
        | math_match_funcdef
        | match_funcdef
        , "decoratable_stmt")
    decorated = condense(decorators - decoratable_stmt)

    passthrough_stmt = condense(passthrough_block - (base_suite | newline))

    simple_compound_stmt <<= trace(
        if_stmt
        | try_stmt
        | case_stmt
        | match_stmt
        | passthrough_stmt
        , "simple_compound_stmt")
    compound_stmt = trace(
        decoratable_stmt
        | with_stmt
        | while_stmt
        | for_stmt
        | async_stmt
        | simple_compound_stmt
        | decorated
        | match_assign_stmt
        , "compound_stmt")
    keyword_stmt = trace(
        del_stmt
        | pass_stmt
        | flow_stmt
        | import_stmt
        | global_stmt
        | nonlocal_stmt
        | assert_stmt
        | exec_stmt
        , "keyword_stmt")
    augassign_stmt = Forward()
    augassign_stmt_ref = simple_assign + augassign + test_expr
    expr_stmt = trace(addspace(
        augassign_stmt
        | ZeroOrMore(assignlist + equals) + test_expr
        ), "expr_stmt")

    small_stmt <<= trace(keyword_stmt | expr_stmt, "small_stmt")
    simple_stmt <<= trace(condense(itemlist(small_stmt, semicolon) + newline), "simple_stmt")
    stmt <<= compound_stmt | simple_stmt | destructuring_stmt
    base_suite <<= condense(newline + indent - OneOrMore(stmt) - dedent)
    suite <<= trace(condense(colon + base_suite) | addspace(colon + simple_stmt), "suite")
    line = trace(newline | stmt, "line")

    single_input = trace(condense(Optional(line) - ZeroOrMore(newline)), "single_input")
    file_input = trace(condense(moduledoc_marker - ZeroOrMore(line)), "file_input")
    eval_input = trace(condense(testlist - ZeroOrMore(newline)), "eval_input")

    single_parser = condense(start_marker - single_input - end_marker)
    file_parser = condense(start_marker - file_input - end_marker)
    eval_parser = condense(start_marker - eval_input - end_marker)

# end: GRAMMAR
#-----------------------------------------------------------------------------------------------------------------------
# ENDPOINTS:
#-----------------------------------------------------------------------------------------------------------------------

    def parse_single(self, inputstring):
        """Parses line code."""
        return self.parse(inputstring, self.single_parser, {}, {"header": "none", "initial": "none"})

    def parse_file(self, inputstring, addhash=True):
        """Parses file code."""
        if addhash:
            usehash = self.genhash(False, inputstring)
        else:
            usehash = None
        return self.parse(inputstring, self.file_parser, {"nl_at_eof_check": True}, {"header": "file", "usehash": usehash})

    def parse_exec(self, inputstring):
        """Parses exec code."""
        return self.parse(inputstring, self.file_parser, {}, {"header": "file", "initial": "none"})

    def parse_module(self, inputstring, addhash=True):
        """Parses module code."""
        if addhash:
            usehash = self.genhash(True, inputstring)
        else:
            usehash = None
        return self.parse(inputstring, self.file_parser, {"nl_at_eof_check": True}, {"header": "module", "usehash": usehash})

    def parse_block(self, inputstring):
        """Parses block code."""
        return self.parse(inputstring, self.file_parser, {}, {"header": "none", "initial": "none"})

    def parse_eval(self, inputstring):
        """Parses eval code."""
        return self.parse(inputstring, self.eval_parser, {"strip": True}, {"header": "none", "initial": "none"})

    def parse_debug(self, inputstring):
        """Parses debug code."""
        return self.parse(inputstring, self.file_parser, {"strip": True}, {"header": "none", "initial": "none"})

# end: ENDPOINTS<|MERGE_RESOLUTION|>--- conflicted
+++ resolved
@@ -2351,16 +2351,8 @@
         else:
             raise CoconutException("invalid statement lambda tokens", tokens)
         self.stmt_lambdas.append(
-<<<<<<< HEAD
             "def " + name + params + ":\n"
             + openindent + "\n".join(stmts) + closeindent
-=======
-            "def " + outer_name + "(closure):\n"
-            + openindent + "vars = _coconut.globals().copy()\n"
-            + "vars.update(_coconut.locals())\nvars.update(closure)\n"
-            + self.exec_stmt_handle([self.wrap_str_of(inner_funcdef), "vars"]) + "\n"
-            + 'return vars["' + inner_stmt_lambda_var + '"]' + closeindent
->>>>>>> aebb6140
         )
         return name + "(_coconut.locals())"
 
