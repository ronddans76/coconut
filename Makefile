--- conflicted
+++ resolved
@@ -21,13 +21,10 @@
 .PHONY: sphinx
 sphinx: clean
 	sphinx-build -b html . ./docs
-<<<<<<< HEAD
 	rm -rf index.rst
 
 .PHONY: docs
 docs: sphinx
-=======
->>>>>>> 570322cd
 	pushd ./docs; zip -r ./docs.zip ./*; popd
 	rm -rf index.rst
 
